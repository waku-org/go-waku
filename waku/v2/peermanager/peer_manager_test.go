package peermanager

import (
	"context"
	"crypto/rand"
	"fmt"
	"testing"
	"time"

	"github.com/libp2p/go-libp2p/core/host"
	libp2pProtocol "github.com/libp2p/go-libp2p/core/protocol"
	"github.com/multiformats/go-multiaddr"
	"github.com/stretchr/testify/require"
	"github.com/waku-org/go-waku/tests"
	wps "github.com/waku-org/go-waku/waku/v2/peerstore"
	"github.com/waku-org/go-waku/waku/v2/protocol/relay"
	"github.com/waku-org/go-waku/waku/v2/utils"
)

func getAddr(h host.Host) multiaddr.Multiaddr {
	id, _ := multiaddr.NewMultiaddr(fmt.Sprintf("/p2p/%s", h.ID().Pretty()))
	return h.Network().ListenAddresses()[0].Encapsulate(id)
}

func initTest(t *testing.T) (context.Context, *PeerManager, func()) {
	ctx, cancel := context.WithTimeout(context.Background(), 10*time.Second)
	defer cancel()
	// hosts
	h1, err := tests.MakeHost(ctx, 0, rand.Reader)
	require.NoError(t, err)
	defer h1.Close()

	// host 1 is used by peer manager
	pm := NewPeerManager(10, utils.Logger())
	pm.SetHost(h1)

	return ctx, pm, func() {
		cancel()
		h1.Close()
	}
}

func TestServiceSlots(t *testing.T) {
	ctx, pm, deferFn := initTest(t)
	defer deferFn()

	h2, err := tests.MakeHost(ctx, 0, rand.Reader)
	require.NoError(t, err)
	defer h2.Close()

	h3, err := tests.MakeHost(ctx, 0, rand.Reader)
	require.NoError(t, err)
	defer h3.Close()
	// protocols
	protocol := libp2pProtocol.ID("test/protocol")
	protocol1 := libp2pProtocol.ID("test/protocol1")

	// add h2 peer to peer manager
	t.Log(h2.ID())
	_, err = pm.AddPeer(getAddr(h2), wps.Static, []string{""}, libp2pProtocol.ID(protocol))
	require.NoError(t, err)

	///////////////
	// getting peer for protocol
	///////////////

	// select peer from pm, currently only h2 is set in pm
	peerID, err := pm.SelectPeer(protocol, nil)
	require.NoError(t, err)
	require.Equal(t, peerID, h2.ID())

	// add h3 peer to peer manager
	_, err = pm.AddPeer(getAddr(h3), wps.Static, []string{""}, libp2pProtocol.ID(protocol))
	require.NoError(t, err)

	// check that returned peer is h2 or h3 peer
	peerID, err = pm.SelectPeer(protocol, nil)
	require.NoError(t, err)
	if peerID == h2.ID() || peerID == h3.ID() {
		//Test success
		t.Log("Random peer selection per protocol successful")
	} else {
		t.FailNow()
	}

	///////////////
	// getting peer for protocol1
	///////////////
	h4, err := tests.MakeHost(ctx, 0, rand.Reader)
	require.NoError(t, err)
	defer h4.Close()

	_, err = pm.SelectPeer(protocol1, nil)
	require.Error(t, err, utils.ErrNoPeersAvailable)

	// add h4 peer for protocol1
	_, err = pm.AddPeer(getAddr(h4), wps.Static, []string{""}, libp2pProtocol.ID(protocol1))
	require.NoError(t, err)

	//Test peer selection for protocol1
	peerID, err = pm.SelectPeer(protocol1, nil)
	require.NoError(t, err)
	require.Equal(t, peerID, h4.ID())

}

func TestDefaultProtocol(t *testing.T) {
	ctx, pm, deferFn := initTest(t)
	defer deferFn()
	///////////////
	// check peer for default protocol
	///////////////
	//Test empty peer selection for relay protocol
	_, err := pm.SelectPeer(relay.WakuRelayID_v200, nil)
	require.Error(t, err, utils.ErrNoPeersAvailable)

	///////////////
	// getting peer for default protocol
	///////////////
	h5, err := tests.MakeHost(ctx, 0, rand.Reader)
	require.NoError(t, err)
	defer h5.Close()

	//Test peer selection for relay protocol from peer store
<<<<<<< HEAD
	_, err = pm.AddPeer(getAddr(h5), wps.Static, []string{""}, WakuRelayIDv200)
=======
	_, err = pm.AddPeer(getAddr(h5), wps.Static, relay.WakuRelayID_v200)
>>>>>>> 8df69279
	require.NoError(t, err)

	// since we are not passing peerList, selectPeer fn using filterByProto checks in PeerStore for peers with same protocol.
	peerID, err := pm.SelectPeer(relay.WakuRelayID_v200, nil)
	require.NoError(t, err)
	require.Equal(t, peerID, h5.ID())
}

func TestAdditionAndRemovalOfPeer(t *testing.T) {
	ctx, pm, deferFn := initTest(t)
	defer deferFn()
	///////////////
	// set h6 peer for protocol2 and remove that peer and check again
	///////////////
	//Test random peer selection
	protocol2 := libp2pProtocol.ID("test/protocol2")
	h6, err := tests.MakeHost(ctx, 0, rand.Reader)
	require.NoError(t, err)
	defer h6.Close()

	_, err = pm.AddPeer(getAddr(h6), wps.Static, []string{""}, protocol2)
	require.NoError(t, err)

	peerID, err := pm.SelectPeer(protocol2, nil)
	require.NoError(t, err)
	require.Equal(t, peerID, h6.ID())

	pm.RemovePeer(peerID)
	_, err = pm.SelectPeer(protocol2, nil)
	require.Error(t, err, utils.ErrNoPeersAvailable)
}

func TestConnectToRelayPeers(t *testing.T) {

	ctx, pm, deferFn := initTest(t)
	pc, err := NewPeerConnectionStrategy(pm, 120*time.Second, pm.logger)
	require.NoError(t, err)
	pm.SetPeerConnector(pc)
	err = pc.Start(ctx)
	require.NoError(t, err)
	pm.Start(ctx)

	defer deferFn()

	pm.connectToRelayPeers()

}<|MERGE_RESOLUTION|>--- conflicted
+++ resolved
@@ -122,11 +122,7 @@
 	defer h5.Close()
 
 	//Test peer selection for relay protocol from peer store
-<<<<<<< HEAD
-	_, err = pm.AddPeer(getAddr(h5), wps.Static, []string{""}, WakuRelayIDv200)
-=======
-	_, err = pm.AddPeer(getAddr(h5), wps.Static, relay.WakuRelayID_v200)
->>>>>>> 8df69279
+	_, err = pm.AddPeer(getAddr(h5), wps.Static, []string{""}, relay.WakuRelayID_v200)
 	require.NoError(t, err)
 
 	// since we are not passing peerList, selectPeer fn using filterByProto checks in PeerStore for peers with same protocol.
