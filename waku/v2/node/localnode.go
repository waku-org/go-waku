--- conflicted
+++ resolved
@@ -245,9 +245,7 @@
 	return result, nil
 }
 
-<<<<<<< HEAD
-func (w *WakuNode) getENRAddresses(ctx context.Context, addrs []ma.Multiaddr) (extAddr *net.TCPAddr, multiaddr []ma.Multiaddr, err error) {
-=======
+
 func filter0Port(addresses []ma.Multiaddr) ([]ma.Multiaddr, error) {
 	var result []ma.Multiaddr
 	for _, addr := range addresses {
@@ -255,7 +253,6 @@
 		if err != nil && !errors.Is(err, multiaddr.ErrProtocolNotFound) {
 			return nil, err
 		}
->>>>>>> 93331b48
 
 		port, err := strconv.Atoi(portStr)
 		if err != nil {
@@ -270,7 +267,7 @@
 	return result, nil
 }
 
-func (w *WakuNode) getENRAddresses(addrs []ma.Multiaddr) (extAddr *net.TCPAddr, multiaddr []ma.Multiaddr, err error) {
+func (w *WakuNode) getENRAddresses(ctx context.Context, addrs []ma.Multiaddr) (extAddr *net.TCPAddr, multiaddr []ma.Multiaddr, err error) {
 	extAddr, err = selectMostExternalAddress(addrs)
 	if err != nil {
 		return nil, nil, err
