package peer_exchange

import (
	"context"
	"errors"
	"fmt"
	"math"
	"sync"
	"time"

	"github.com/libp2p/go-libp2p/core/host"
	"github.com/libp2p/go-libp2p/core/network"
	libp2pProtocol "github.com/libp2p/go-libp2p/core/protocol"
	"github.com/libp2p/go-msgio/pbio"
	"github.com/waku-org/go-waku/logging"
	"github.com/waku-org/go-waku/waku/v2/discv5"
	"github.com/waku-org/go-waku/waku/v2/metrics"
	"github.com/waku-org/go-waku/waku/v2/peermanager"
	"github.com/waku-org/go-waku/waku/v2/protocol"
	"github.com/waku-org/go-waku/waku/v2/protocol/enr"
	"github.com/waku-org/go-waku/waku/v2/protocol/peer_exchange/pb"
	"go.uber.org/zap"
)

// PeerExchangeID_v20alpha1 is the current Waku Peer Exchange protocol identifier
const PeerExchangeID_v20alpha1 = libp2pProtocol.ID("/vac/waku/peer-exchange/2.0.0-alpha1")
const MaxCacheSize = 1000

var (
	ErrNoPeersAvailable = errors.New("no suitable remote peers")
	ErrInvalidId        = errors.New("invalid request id")
)

type PeerConnector interface {
	Subscribe(context.Context, <-chan v2.PeerData)
}

type WakuPeerExchange struct {
	h    host.Host
	disc *discv5.DiscoveryV5

	log *zap.Logger

	cancel context.CancelFunc

	wg            sync.WaitGroup
	peerConnector PeerConnector
	enrCache      *enrCache
}

<<<<<<< HEAD
type PeerConnector interface {
	PeerChannel() chan<- peermanager.PeerData
}

=======
>>>>>>> 88d52d64
// NewWakuPeerExchange returns a new instance of WakuPeerExchange struct
func NewWakuPeerExchange(disc *discv5.DiscoveryV5, peerConnector PeerConnector, log *zap.Logger) (*WakuPeerExchange, error) {
	newEnrCache, err := newEnrCache(MaxCacheSize)
	if err != nil {
		return nil, err
	}
	wakuPX := new(WakuPeerExchange)
	wakuPX.disc = disc
	wakuPX.log = log.Named("wakupx")
	wakuPX.enrCache = newEnrCache
	wakuPX.peerConnector = peerConnector

	return wakuPX, nil
}

// Sets the host to be able to mount or consume a protocol
func (wakuPX *WakuPeerExchange) SetHost(h host.Host) {
	wakuPX.h = h
}

// Start inits the peer exchange protocol
func (wakuPX *WakuPeerExchange) Start(ctx context.Context) error {
	if wakuPX.cancel != nil {
		return errors.New("peer exchange already started")
	}

	wakuPX.wg.Wait() // Waiting for any go routines to stop

	ctx, cancel := context.WithCancel(ctx)
	wakuPX.cancel = cancel

	wakuPX.h.SetStreamHandlerMatch(PeerExchangeID_v20alpha1, protocol.PrefixTextMatch(string(PeerExchangeID_v20alpha1)), wakuPX.onRequest(ctx))
	wakuPX.log.Info("Peer exchange protocol started")

	wakuPX.wg.Add(1)
	go wakuPX.runPeerExchangeDiscv5Loop(ctx)
	return nil
}

func (wakuPX *WakuPeerExchange) onRequest(ctx context.Context) func(s network.Stream) {
	return func(s network.Stream) {
		defer s.Close()
		logger := wakuPX.log.With(logging.HostID("peer", s.Conn().RemotePeer()))
		requestRPC := &pb.PeerExchangeRPC{}
		reader := pbio.NewDelimitedReader(s, math.MaxInt32)
		err := reader.ReadMsg(requestRPC)
		if err != nil {
			logger.Error("reading request", zap.Error(err))
			metrics.RecordPeerExchangeError(ctx, "decodeRpcFailure")
			return
		}

		if requestRPC.Query != nil {
			logger.Info("request received")

			records, err := wakuPX.enrCache.getENRs(int(requestRPC.Query.NumPeers))
			if err != nil {
				logger.Error("obtaining enrs from cache", zap.Error(err))
				metrics.RecordPeerExchangeError(ctx, "pxFailure")
				return
			}

			responseRPC := &pb.PeerExchangeRPC{}
			responseRPC.Response = new(pb.PeerExchangeResponse)
			responseRPC.Response.PeerInfos = records

			writer := pbio.NewDelimitedWriter(s)
			err = writer.WriteMsg(responseRPC)
			if err != nil {
				logger.Error("writing response", zap.Error(err))
				metrics.RecordPeerExchangeError(ctx, "pxFailure")
				return
			}
		}
	}
}

// Stop unmounts the peer exchange protocol
func (wakuPX *WakuPeerExchange) Stop() {
	if wakuPX.cancel == nil {
		return
	}
	wakuPX.h.RemoveStreamHandler(PeerExchangeID_v20alpha1)
	wakuPX.cancel()
	wakuPX.wg.Wait()
}

func (wakuPX *WakuPeerExchange) iterate(ctx context.Context) error {
	iterator, err := wakuPX.disc.PeerIterator()
	if err != nil {
		return fmt.Errorf("obtaining iterator: %w", err)
	}
	// Closing iterator
	defer iterator.Close()

	for iterator.Next() {
		_, addresses, err := enr.Multiaddress(iterator.Node())
		if err != nil {
			wakuPX.log.Error("extracting multiaddrs from enr", zap.Error(err))
			continue
		}

		if len(addresses) == 0 {
			continue
		}

		wakuPX.log.Debug("Discovered px peers via discv5")
		wakuPX.enrCache.updateCache(iterator.Node())

		select {
		case <-ctx.Done():
			return nil
		default:
		}
	}
	return nil
}

func (wakuPX *WakuPeerExchange) runPeerExchangeDiscv5Loop(ctx context.Context) {
	defer wakuPX.wg.Done()

	// Runs a discv5 loop adding new peers to the px peer cache
	if wakuPX.disc == nil {
		wakuPX.log.Warn("trying to run discovery v5 (for PX) while it's disabled")
		return
	}

	for {
		err := wakuPX.iterate(ctx)
		if err != nil {
			wakuPX.log.Debug("iterating peer exchange", zap.Error(err))
			time.Sleep(2 * time.Second)
		}
		select {
		case <-ctx.Done():
			return
		default:
		}
	}
}<|MERGE_RESOLUTION|>--- conflicted
+++ resolved
@@ -32,7 +32,7 @@
 )
 
 type PeerConnector interface {
-	Subscribe(context.Context, <-chan v2.PeerData)
+	Subscribe(context.Context, <-chan peermanager.PeerData)
 }
 
 type WakuPeerExchange struct {
@@ -48,13 +48,6 @@
 	enrCache      *enrCache
 }
 
-<<<<<<< HEAD
-type PeerConnector interface {
-	PeerChannel() chan<- peermanager.PeerData
-}
-
-=======
->>>>>>> 88d52d64
 // NewWakuPeerExchange returns a new instance of WakuPeerExchange struct
 func NewWakuPeerExchange(disc *discv5.DiscoveryV5, peerConnector PeerConnector, log *zap.Logger) (*WakuPeerExchange, error) {
 	newEnrCache, err := newEnrCache(MaxCacheSize)
