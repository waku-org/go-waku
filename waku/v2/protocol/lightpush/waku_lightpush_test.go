--- conflicted
+++ resolved
@@ -151,7 +151,6 @@
 	require.Errorf(t, err, "no suitable remote peers")
 }
 
-<<<<<<< HEAD
 // Node1: Relay
 // Node2: Relay+Lightpush
 // Client that will lightpush a message
@@ -163,8 +162,7 @@
 // Client send a successful message using lightpush
 // Node2 receive the message and broadcast it
 // Node1 receive the message
-=======
->>>>>>> 48270206
+
 func TestWakuLightPushAutoSharding(t *testing.T) {
 	contentTopic := "0/test/1/testTopic/proto"
 	cTopic1, err := protocol.StringToContentTopic(contentTopic)
@@ -207,10 +205,6 @@
 	require.NoError(t, err)
 
 	msg1 := tests.CreateWakuMessage(contentTopic, utils.GetUnixEpoch())
-<<<<<<< HEAD
-=======
-	msg2 := tests.CreateWakuMessage(contentTopic, utils.GetUnixEpoch())
->>>>>>> 48270206
 
 	// Wait for the mesh connection to happen between node1 and node2
 	time.Sleep(2 * time.Second)
@@ -220,20 +214,13 @@
 	go func() {
 		defer wg.Done()
 		<-sub1.Ch
-<<<<<<< HEAD
-=======
-		<-sub1.Ch
->>>>>>> 48270206
 	}()
 
 	wg.Add(1)
 	go func() {
 		defer wg.Done()
 		<-sub2.Ch
-<<<<<<< HEAD
-=======
-		<-sub2.Ch
->>>>>>> 48270206
+
 	}()
 
 	// Verifying successful request
@@ -241,13 +228,6 @@
 	require.NoError(t, err)
 	require.Equal(t, protocol.NewEnvelope(msg1, utils.GetUnixEpoch(), string(pubSubTopic)).Hash(), hash1)
 
-<<<<<<< HEAD
-=======
-	// Checking that msg hash is correct
-	hash, err := client.PublishToTopic(ctx, msg2, "")
-	require.NoError(t, err)
-	require.Equal(t, protocol.NewEnvelope(msg2, utils.GetUnixEpoch(), string(pubSubTopic)).Hash(), hash)
->>>>>>> 48270206
 	wg.Wait()
 
 }