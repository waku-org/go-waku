--- conflicted
+++ resolved
@@ -56,24 +56,8 @@
 // supports the chosen protocol, otherwise it will chose a peer from the node peerstore
 func WithAutomaticPeerSelection(fromThesePeers ...peer.ID) FilterSubscribeOption {
 	return func(params *FilterSubscribeParameters) error {
-<<<<<<< HEAD
-		var p peer.ID
-		var err error
-		if params.pm == nil {
-			p, err = utils.SelectPeer(params.host, FilterSubscribeID_v20beta1, fromThesePeers, params.log)
-		} else {
-			p, err = params.pm.SelectPeer(FilterSubscribeID_v20beta1, "", fromThesePeers...)
-		}
-
-		if err != nil {
-			return err
-		}
-
-		params.selectedPeer = p
-=======
 		params.peerSelectionType = peermanager.Automatic
 		params.preferredPeers = fromThesePeers
->>>>>>> ac9d826b
 		return nil
 	}
 }
@@ -82,20 +66,9 @@
 // with the lowest ping If a list of specific peers is passed, the peer will be chosen
 // from that list assuming it supports the chosen protocol, otherwise it will chose a
 // peer from the node peerstore
-<<<<<<< HEAD
-func WithFastestPeerSelection(ctx context.Context, fromThesePeers ...peer.ID) FilterSubscribeOption {
-	return func(params *FilterSubscribeParameters) error {
-		p, err := utils.SelectPeerWithLowestRTT(ctx, params.host, FilterSubscribeID_v20beta1, fromThesePeers, params.log)
-		if err != nil {
-			return err
-		}
-
-		params.selectedPeer = p
-=======
 func WithFastestPeerSelection(fromThesePeers ...peer.ID) FilterSubscribeOption {
 	return func(params *FilterSubscribeParameters) error {
 		params.peerSelectionType = peermanager.LowestRTT
->>>>>>> ac9d826b
 		return nil
 	}
 }
