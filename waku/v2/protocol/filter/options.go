package filter

import (
	"context"
	"sync"
	"time"

	"github.com/libp2p/go-libp2p/core/host"
	"github.com/libp2p/go-libp2p/core/peer"
	"github.com/waku-org/go-waku/waku/v2/peermanager"
	"github.com/waku-org/go-waku/waku/v2/protocol"
	"go.uber.org/zap"
)

type (
	FilterSubscribeParameters struct {
		selectedPeer      peer.ID
		peerSelectionType peermanager.PeerSelection
		preferredPeers    peer.IDSlice
		requestID         []byte
		log               *zap.Logger

		// Subscribe-specific
		host host.Host
		pm   *peermanager.PeerManager

		// Unsubscribe-specific
		unsubscribeAll bool
		wg             *sync.WaitGroup
	}

	FilterParameters struct {
		Timeout        time.Duration
		MaxSubscribers int
	}

	Option func(*FilterParameters)

	FilterSubscribeOption func(*FilterSubscribeParameters) error
)

func WithTimeout(timeout time.Duration) Option {
	return func(params *FilterParameters) {
		params.Timeout = timeout
	}
}

func WithPeer(p peer.ID) FilterSubscribeOption {
	return func(params *FilterSubscribeParameters) error {
		params.selectedPeer = p
		return nil
	}
}

// WithAutomaticPeerSelection is an option used to randomly select a peer from the peer store.
// If a list of specific peers is passed, the peer will be chosen from that list assuming it
// supports the chosen protocol, otherwise it will chose a peer from the node peerstore
func WithAutomaticPeerSelection(fromThesePeers ...peer.ID) FilterSubscribeOption {
<<<<<<< HEAD
	return func(params *FilterSubscribeParameters) {
		params.peerSelectionType = peermanager.Automatic
		params.preferredPeers = fromThesePeers
=======
	return func(params *FilterSubscribeParameters) error {
		var p peer.ID
		var err error
		if params.pm == nil {
			p, err = utils.SelectPeer(params.host, FilterSubscribeID_v20beta1, fromThesePeers, params.log)
		} else {
			p, err = params.pm.SelectPeer(FilterSubscribeID_v20beta1, "", fromThesePeers...)
		}

		if err != nil {
			return err
		}

		params.selectedPeer = p
		return nil
>>>>>>> 5dcae1d1
	}
}

// WithFastestPeerSelection is an option used to select a peer from the peer store
// with the lowest ping If a list of specific peers is passed, the peer will be chosen
// from that list assuming it supports the chosen protocol, otherwise it will chose a
// peer from the node peerstore
func WithFastestPeerSelection(ctx context.Context, fromThesePeers ...peer.ID) FilterSubscribeOption {
<<<<<<< HEAD
	return func(params *FilterSubscribeParameters) {
		params.peerSelectionType = peermanager.LowestRTT
=======
	return func(params *FilterSubscribeParameters) error {
		p, err := utils.SelectPeerWithLowestRTT(ctx, params.host, FilterSubscribeID_v20beta1, fromThesePeers, params.log)
		if err != nil {
			return err
		}

		params.selectedPeer = p
		return nil
>>>>>>> 5dcae1d1
	}
}

// WithRequestID is an option to set a specific request ID to be used when
// creating/removing a filter subscription
func WithRequestID(requestID []byte) FilterSubscribeOption {
	return func(params *FilterSubscribeParameters) error {
		params.requestID = requestID
		return nil
	}
}

// WithAutomaticRequestID is an option to automatically generate a request ID
// when creating a filter subscription
func WithAutomaticRequestID() FilterSubscribeOption {
	return func(params *FilterSubscribeParameters) error {
		params.requestID = protocol.GenerateRequestID()
		return nil
	}
}

func DefaultSubscriptionOptions() []FilterSubscribeOption {
	return []FilterSubscribeOption{
		WithAutomaticPeerSelection(),
		WithAutomaticRequestID(),
	}
}

func UnsubscribeAll() FilterSubscribeOption {
	return func(params *FilterSubscribeParameters) error {
		params.unsubscribeAll = true
		return nil
	}
}

// WithWaitGroup allows specifying a waitgroup to wait until all
// unsubscribe requests are complete before the function is complete
func WithWaitGroup(wg *sync.WaitGroup) FilterSubscribeOption {
	return func(params *FilterSubscribeParameters) error {
		params.wg = wg
		return nil
	}
}

// DontWait is used to fire and forget an unsubscription, and don't
// care about the results of it
func DontWait() FilterSubscribeOption {
	return func(params *FilterSubscribeParameters) error {
		params.wg = nil
		return nil
	}
}

func DefaultUnsubscribeOptions() []FilterSubscribeOption {
	return []FilterSubscribeOption{
		WithAutomaticRequestID(),
		WithWaitGroup(&sync.WaitGroup{}),
	}
}

func WithMaxSubscribers(maxSubscribers int) Option {
	return func(params *FilterParameters) {
		params.MaxSubscribers = maxSubscribers
	}
}

func DefaultOptions() []Option {
	return []Option{
		WithTimeout(24 * time.Hour),
		WithMaxSubscribers(DefaultMaxSubscriptions),
	}
}<|MERGE_RESOLUTION|>--- conflicted
+++ resolved
@@ -56,27 +56,9 @@
 // If a list of specific peers is passed, the peer will be chosen from that list assuming it
 // supports the chosen protocol, otherwise it will chose a peer from the node peerstore
 func WithAutomaticPeerSelection(fromThesePeers ...peer.ID) FilterSubscribeOption {
-<<<<<<< HEAD
 	return func(params *FilterSubscribeParameters) {
 		params.peerSelectionType = peermanager.Automatic
 		params.preferredPeers = fromThesePeers
-=======
-	return func(params *FilterSubscribeParameters) error {
-		var p peer.ID
-		var err error
-		if params.pm == nil {
-			p, err = utils.SelectPeer(params.host, FilterSubscribeID_v20beta1, fromThesePeers, params.log)
-		} else {
-			p, err = params.pm.SelectPeer(FilterSubscribeID_v20beta1, "", fromThesePeers...)
-		}
-
-		if err != nil {
-			return err
-		}
-
-		params.selectedPeer = p
-		return nil
->>>>>>> 5dcae1d1
 	}
 }
 
@@ -85,19 +67,8 @@
 // from that list assuming it supports the chosen protocol, otherwise it will chose a
 // peer from the node peerstore
 func WithFastestPeerSelection(ctx context.Context, fromThesePeers ...peer.ID) FilterSubscribeOption {
-<<<<<<< HEAD
 	return func(params *FilterSubscribeParameters) {
 		params.peerSelectionType = peermanager.LowestRTT
-=======
-	return func(params *FilterSubscribeParameters) error {
-		p, err := utils.SelectPeerWithLowestRTT(ctx, params.host, FilterSubscribeID_v20beta1, fromThesePeers, params.log)
-		if err != nil {
-			return err
-		}
-
-		params.selectedPeer = p
-		return nil
->>>>>>> 5dcae1d1
 	}
 }
 
