--- conflicted
+++ resolved
@@ -277,7 +277,6 @@
 	if err != nil {
 		return nil, err
 	}
-<<<<<<< HEAD
 	subscriptions := make([]*SubscriptionDetails, 0)
 	for pubSubTopic, cTopics := range pubSubTopicMap {
 		var cFilter ContentFilter
@@ -291,9 +290,7 @@
 		subscriptions = append(subscriptions, wf.subscriptions.NewSubscription(params.selectedPeer, cFilter.Topic, cFilter.ContentTopics))
 	}
 	return subscriptions, nil
-=======
-	return wf.subscriptions.NewSubscription(params.selectedPeer, contentFilter.Topic, contentFilter.ContentTopics), nil
->>>>>>> 4b1c188c
+
 }
 
 // FilterSubscription is used to obtain an object from which you could receive messages received via filter protocol
