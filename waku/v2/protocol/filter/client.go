package filter

import (
	"context"
	"encoding/hex"
	"errors"
	"fmt"
	"math"
	"net/http"
	"strings"

	"github.com/libp2p/go-libp2p/core/host"
	"github.com/libp2p/go-libp2p/core/network"
	"github.com/libp2p/go-libp2p/core/peer"
	libp2pProtocol "github.com/libp2p/go-libp2p/core/protocol"
	"github.com/libp2p/go-msgio/pbio"
	"github.com/prometheus/client_golang/prometheus"
	"github.com/waku-org/go-waku/logging"
	"github.com/waku-org/go-waku/waku/v2/peermanager"
	"github.com/waku-org/go-waku/waku/v2/protocol"
	"github.com/waku-org/go-waku/waku/v2/protocol/filter/pb"
	wpb "github.com/waku-org/go-waku/waku/v2/protocol/pb"
	"github.com/waku-org/go-waku/waku/v2/protocol/relay"
	"github.com/waku-org/go-waku/waku/v2/protocol/subscription"
	"github.com/waku-org/go-waku/waku/v2/timesource"
	"go.uber.org/zap"
)

// FilterPushID_v20beta1 is the current Waku Filter protocol identifier used to allow
// filter service nodes to push messages matching registered subscriptions to this client.
const FilterPushID_v20beta1 = libp2pProtocol.ID("/vac/waku/filter-push/2.0.0-beta1")

var (
	ErrNoPeersAvailable = errors.New("no suitable remote peers")
)

type WakuFilterLightNode struct {
	*protocol.CommonService
	h             host.Host
	broadcaster   relay.Broadcaster //TODO: Move the broadcast functionality outside of relay client to a higher SDK layer.s
	timesource    timesource.Timesource
	metrics       Metrics
	log           *zap.Logger
	subscriptions *subscription.SubscriptionsMap
	pm            *peermanager.PeerManager
}

type WakuFilterPushResult struct {
	Err    error
	PeerID peer.ID
}

// NewWakuFilterLightnode returns a new instance of Waku Filter struct setup according to the chosen parameter and options
// Note that broadcaster is optional.
// Takes an optional peermanager if WakuFilterLightnode is being created along with WakuNode.
// If using libp2p host, then pass peermanager as nil
func NewWakuFilterLightNode(broadcaster relay.Broadcaster, pm *peermanager.PeerManager,
	timesource timesource.Timesource, reg prometheus.Registerer, log *zap.Logger) *WakuFilterLightNode {
	wf := new(WakuFilterLightNode)
	wf.log = log.Named("filterv2-lightnode")
	wf.broadcaster = broadcaster
	wf.timesource = timesource
	wf.pm = pm
	wf.CommonService = protocol.NewCommonService()
	wf.metrics = newMetrics(reg)

	return wf
}

// Sets the host to be able to mount or consume a protocol
func (wf *WakuFilterLightNode) SetHost(h host.Host) {
	wf.h = h
}

func (wf *WakuFilterLightNode) Start(ctx context.Context) error {
	return wf.CommonService.Start(ctx, wf.start)

}

func (wf *WakuFilterLightNode) start() error {
	wf.subscriptions = subscription.NewSubscriptionMap(wf.log)
	wf.h.SetStreamHandlerMatch(FilterPushID_v20beta1, protocol.PrefixTextMatch(string(FilterPushID_v20beta1)), wf.onRequest(wf.Context()))

	wf.log.Info("filter-push protocol started")
	return nil
}

// Stop unmounts the filter protocol
func (wf *WakuFilterLightNode) Stop() {
	wf.CommonService.Stop(func() {
		wf.h.RemoveStreamHandler(FilterPushID_v20beta1)
		res, err := wf.unsubscribeAll(wf.Context())
		if err != nil {
			wf.log.Warn("unsubscribing from full nodes", zap.Error(err))
		}

		for r := range res {
			if r.Err != nil {
				wf.log.Warn("unsubscribing from full nodes", zap.Error(r.Err), logging.HostID("peerID", r.PeerID))
			}

		}
		//
		wf.subscriptions.Clear()
	})
}

func (wf *WakuFilterLightNode) onRequest(ctx context.Context) func(s network.Stream) {
	return func(s network.Stream) {
		defer s.Close()
		logger := wf.log.With(logging.HostID("peer", s.Conn().RemotePeer()))
		if !wf.subscriptions.IsSubscribedTo(s.Conn().RemotePeer()) {
			logger.Warn("received message push from unknown peer", logging.HostID("peerID", s.Conn().RemotePeer()))
			wf.metrics.RecordError(unknownPeerMessagePush)
			return
		}

		reader := pbio.NewDelimitedReader(s, math.MaxInt32)

		messagePush := &pb.MessagePushV2{}
		err := reader.ReadMsg(messagePush)
		if err != nil {
			logger.Error("reading message push", zap.Error(err))
			wf.metrics.RecordError(decodeRPCFailure)
			return
		}
		pubSubTopic := ""
		//For now returning failure, this will get addressed with autosharding changes for filter.
		if messagePush.PubsubTopic == nil {
			pubSubTopic, err = protocol.GetPubSubTopicFromContentTopic(messagePush.WakuMessage.ContentTopic)
			if err != nil {
				logger.Error("could not derive pubSubTopic from contentTopic", zap.Error(err))
				wf.metrics.RecordError(decodeRPCFailure)
				return
			}
		} else {
			pubSubTopic = *messagePush.PubsubTopic
		}
		if !wf.subscriptions.Has(s.Conn().RemotePeer(), protocol.NewContentFilter(pubSubTopic, messagePush.WakuMessage.ContentTopic)) {
			logger.Warn("received messagepush with invalid subscription parameters",
				logging.HostID("peerID", s.Conn().RemotePeer()), zap.String("topic", pubSubTopic),
				zap.String("contentTopic", messagePush.WakuMessage.ContentTopic))
			wf.metrics.RecordError(invalidSubscriptionMessage)
			return
		}

		wf.metrics.RecordMessage()

		wf.notify(s.Conn().RemotePeer(), pubSubTopic, messagePush.WakuMessage)

		logger.Info("received message push")
	}
}

func (wf *WakuFilterLightNode) notify(remotePeerID peer.ID, pubsubTopic string, msg *wpb.WakuMessage) {
	envelope := protocol.NewEnvelope(msg, wf.timesource.Now().UnixNano(), pubsubTopic)

	if wf.broadcaster != nil {
		// Broadcasting message so it's stored
		wf.broadcaster.Submit(envelope)
	}
	// Notify filter subscribers
	wf.subscriptions.Notify(remotePeerID, envelope)
}

func (wf *WakuFilterLightNode) request(ctx context.Context, params *FilterSubscribeParameters,
	reqType pb.FilterSubscribeRequest_FilterSubscribeType, contentFilter protocol.ContentFilter) error {
	conn, err := wf.h.NewStream(ctx, params.selectedPeer, FilterSubscribeID_v20beta1)
	if err != nil {
		wf.metrics.RecordError(dialFailure)
		return err
	}
	defer conn.Close()

	writer := pbio.NewDelimitedWriter(conn)
	reader := pbio.NewDelimitedReader(conn, math.MaxInt32)

	request := &pb.FilterSubscribeRequest{
		RequestId:           hex.EncodeToString(params.requestID),
		FilterSubscribeType: reqType,
		PubsubTopic:         &contentFilter.PubsubTopic,
		ContentTopics:       contentFilter.ContentTopicsList(),
	}

	wf.log.Debug("sending FilterSubscribeRequest", zap.Stringer("request", request))
	err = writer.WriteMsg(request)
	if err != nil {
		wf.metrics.RecordError(writeRequestFailure)
		wf.log.Error("sending FilterSubscribeRequest", zap.Error(err))
		return err
	}

	filterSubscribeResponse := &pb.FilterSubscribeResponse{}
	err = reader.ReadMsg(filterSubscribeResponse)
	if err != nil {
		wf.log.Error("receiving FilterSubscribeResponse", zap.Error(err))
		wf.metrics.RecordError(decodeRPCFailure)
		return err
	}
	if filterSubscribeResponse.RequestId != request.RequestId {
		wf.log.Error("requestID mismatch", zap.String("expected", request.RequestId), zap.String("received", filterSubscribeResponse.RequestId))
		wf.metrics.RecordError(requestIDMismatch)
		err := NewFilterError(300, "request_id_mismatch")
		return &err
	}

	if filterSubscribeResponse.StatusCode != http.StatusOK {
		wf.metrics.RecordError(errorResponse)
		err := NewFilterError(int(filterSubscribeResponse.StatusCode), filterSubscribeResponse.StatusDesc)
		return &err
	}

	return nil
}

// Subscribe setups a subscription to receive messages that match a specific content filter
// If contentTopics passed result in different pubSub topics (due to Auto/Static sharding), then multiple subscription requests are sent to the peer.
// This may change if Filterv2 protocol is updated to handle such a scenario in a single request.
// Note: In case of partial failure, results are returned for successful subscriptions along with error indicating failed contentTopics.
func (wf *WakuFilterLightNode) Subscribe(ctx context.Context, contentFilter protocol.ContentFilter, opts ...FilterSubscribeOption) ([]*subscription.SubscriptionDetails, error) {
	wf.RLock()
	defer wf.RUnlock()
	if err := wf.ErrOnNotRunning(); err != nil {
		return nil, err
	}

	if len(contentFilter.ContentTopics) == 0 {
		return nil, errors.New("at least one content topic is required")
	}

	if len(contentFilter.ContentTopics) > MaxContentTopicsPerRequest {
		return nil, fmt.Errorf("exceeds maximum content topics: %d", MaxContentTopicsPerRequest)
	}

	params := new(FilterSubscribeParameters)
	params.log = wf.log
	params.host = wf.h
	params.pm = wf.pm

	optList := DefaultSubscriptionOptions()
	optList = append(optList, opts...)
	for _, opt := range optList {
		err := opt(params)
		if err != nil {
			return nil, err
		}
	}

<<<<<<< HEAD
	if params.selectedPeer == "" {
		wf.metrics.RecordError(peerNotFoundFailure)
		return nil, ErrNoPeersAvailable
	}

	pubSubTopicMap, err := protocol.ContentFilterToPubSubTopicMap(contentFilter)
=======
	pubSubTopicMap, err := contentFilterToPubSubTopicMap(contentFilter)
>>>>>>> 6955d014
	if err != nil {
		return nil, err
	}
	failedContentTopics := []string{}
	subscriptions := make([]*subscription.SubscriptionDetails, 0)
	for pubSubTopic, cTopics := range pubSubTopicMap {
		var selectedPeer peer.ID
		//TO Optimize: find a peer with all pubSubTopics in the list if possible, if not only then look for single pubSubTopic
		if params.pm != nil && params.selectedPeer == "" {
			selectedPeer, err = wf.pm.SelectPeer(
				peermanager.PeerSelectionCriteria{
					SelectionType: params.peerSelectionType,
					Proto:         FilterSubscribeID_v20beta1,
					PubsubTopic:   pubSubTopic,
					SpecificPeers: params.preferredPeers,
					Ctx:           ctx,
				},
			)
		} else {
			selectedPeer = params.selectedPeer
		}

		if selectedPeer == "" {
			wf.metrics.RecordError(peerNotFoundFailure)
			wf.log.Error("selecting peer", zap.String("pubSubTopic", pubSubTopic), zap.Strings("contentTopics", cTopics),
				zap.Error(err))
			failedContentTopics = append(failedContentTopics, cTopics...)
			continue
		}

		var cFilter protocol.ContentFilter
		cFilter.PubsubTopic = pubSubTopic
		cFilter.ContentTopics = protocol.NewContentTopicSet(cTopics...)

		err := wf.request(ctx, params, pb.FilterSubscribeRequest_SUBSCRIBE, cFilter)
		if err != nil {
			wf.log.Error("Failed to subscribe", zap.String("pubSubTopic", pubSubTopic), zap.Strings("contentTopics", cTopics),
				zap.Error(err))
			failedContentTopics = append(failedContentTopics, cTopics...)
			continue
		}
		subscriptions = append(subscriptions, wf.subscriptions.NewSubscription(selectedPeer, cFilter))
	}

	if len(failedContentTopics) > 0 {
		return subscriptions, fmt.Errorf("subscriptions failed for contentTopics: %s", strings.Join(failedContentTopics, ","))
	} else {
		return subscriptions, nil
	}
}

// FilterSubscription is used to obtain an object from which you could receive messages received via filter protocol
func (wf *WakuFilterLightNode) FilterSubscription(peerID peer.ID, contentFilter protocol.ContentFilter) (*subscription.SubscriptionDetails, error) {
	wf.RLock()
	defer wf.RUnlock()
	if err := wf.ErrOnNotRunning(); err != nil {
		return nil, err
	}

	if !wf.subscriptions.Has(peerID, contentFilter) {
		return nil, errors.New("subscription does not exist")
	}

	return wf.subscriptions.NewSubscription(peerID, contentFilter), nil
}

func (wf *WakuFilterLightNode) getUnsubscribeParameters(opts ...FilterSubscribeOption) (*FilterSubscribeParameters, error) {
	params := new(FilterSubscribeParameters)
	params.log = wf.log
	opts = append(DefaultUnsubscribeOptions(), opts...)
	for _, opt := range opts {
		err := opt(params)
		if err != nil {
			return nil, err
		}
	}

	return params, nil
}

func (wf *WakuFilterLightNode) Ping(ctx context.Context, peerID peer.ID) error {
	wf.RLock()
	defer wf.RUnlock()
	if err := wf.ErrOnNotRunning(); err != nil {
		return err
	}

	return wf.request(
		ctx,
		&FilterSubscribeParameters{selectedPeer: peerID, requestID: protocol.GenerateRequestID()},
		pb.FilterSubscribeRequest_SUBSCRIBER_PING,
		protocol.ContentFilter{})
}

func (wf *WakuFilterLightNode) IsSubscriptionAlive(ctx context.Context, subscription *subscription.SubscriptionDetails) error {
	wf.RLock()
	defer wf.RUnlock()
	if err := wf.ErrOnNotRunning(); err != nil {
		return err
	}

	return wf.Ping(ctx, subscription.PeerID)
}

func (wf *WakuFilterLightNode) Subscriptions() []*subscription.SubscriptionDetails {
	wf.RLock()
	defer wf.RUnlock()
	if err := wf.ErrOnNotRunning(); err != nil {
		return nil
	}

	wf.subscriptions.RLock()
	defer wf.subscriptions.RUnlock()

	var output []*subscription.SubscriptionDetails

	for _, peerSubscription := range wf.subscriptions.Items {
		for _, subscriptions := range peerSubscription.SubsPerPubsubTopic {
			for _, subscriptionDetail := range subscriptions {
				output = append(output, subscriptionDetail)
			}
		}
	}

	return output
}

func (wf *WakuFilterLightNode) cleanupSubscriptions(peerID peer.ID, contentFilter protocol.ContentFilter) {
	wf.subscriptions.Lock()
	defer wf.subscriptions.Unlock()

	peerSubscription, ok := wf.subscriptions.Items[peerID]
	if !ok {
		return
	}

	subscriptionDetailList, ok := peerSubscription.SubsPerPubsubTopic[contentFilter.PubsubTopic]
	if !ok {
		return
	}

	for subscriptionDetailID, subscriptionDetail := range subscriptionDetailList {
		subscriptionDetail.Remove(contentFilter.ContentTopicsList()...)
		if len(subscriptionDetail.ContentFilter.ContentTopics) == 0 {
			delete(subscriptionDetailList, subscriptionDetailID)
			subscriptionDetail.CloseC()
		}
	}

	if len(subscriptionDetailList) == 0 {
		delete(wf.subscriptions.Items[peerID].SubsPerPubsubTopic, contentFilter.PubsubTopic)
	}

}

// Unsubscribe is used to stop receiving messages from a peer that match a content filter
func (wf *WakuFilterLightNode) Unsubscribe(ctx context.Context, contentFilter protocol.ContentFilter, opts ...FilterSubscribeOption) (<-chan WakuFilterPushResult, error) {
	wf.RLock()
	defer wf.RUnlock()
	if err := wf.ErrOnNotRunning(); err != nil {
		return nil, err
	}

	if len(contentFilter.ContentTopics) == 0 {
		return nil, errors.New("at least one content topic is required")
	}

	if len(contentFilter.ContentTopics) > MaxContentTopicsPerRequest {
		return nil, fmt.Errorf("exceeds maximum content topics: %d", MaxContentTopicsPerRequest)
	}

	params, err := wf.getUnsubscribeParameters(opts...)
	if err != nil {
		return nil, err
	}

	pubSubTopicMap, err := protocol.ContentFilterToPubSubTopicMap(contentFilter)
	if err != nil {
		return nil, err
	}
	resultChan := make(chan WakuFilterPushResult, len(wf.subscriptions.Items))
	for pTopic, cTopics := range pubSubTopicMap {
		cFilter := protocol.NewContentFilter(pTopic, cTopics...)
		for peerID := range wf.subscriptions.Items {
			if params.selectedPeer != "" && peerID != params.selectedPeer {
				continue
			}

			subscriptions, ok := wf.subscriptions.Items[peerID]
			if !ok || subscriptions == nil {
				continue
			}

			wf.cleanupSubscriptions(peerID, cFilter)
			if len(subscriptions.SubsPerPubsubTopic) == 0 {
				delete(wf.subscriptions.Items, peerID)
			}

			if params.wg != nil {
				params.wg.Add(1)
			}

			go func(peerID peer.ID) {
				defer func() {
					if params.wg != nil {
						params.wg.Done()
					}
				}()
				err := wf.unsubscribeFromServer(ctx, &FilterSubscribeParameters{selectedPeer: peerID, requestID: params.requestID}, cFilter)

				if params.wg != nil {
					resultChan <- WakuFilterPushResult{
						Err:    err,
						PeerID: peerID,
					}
				}
			}(peerID)
		}
	}
	if params.wg != nil {
		params.wg.Wait()
	}

	close(resultChan)

	return resultChan, nil
}

// UnsubscribeWithSubscription is used to close a particular subscription
// If there are no more subscriptions matching the passed [peer, contentFilter] pair,
// server unsubscribe is also performed
func (wf *WakuFilterLightNode) UnsubscribeWithSubscription(ctx context.Context, sub *subscription.SubscriptionDetails,
	opts ...FilterSubscribeOption) (<-chan WakuFilterPushResult, error) {
	wf.RLock()
	defer wf.RUnlock()
	if err := wf.ErrOnNotRunning(); err != nil {
		return nil, err
	}

	params, err := wf.getUnsubscribeParameters(opts...)
	if err != nil {
		return nil, err
	}

	// Close this sub
	sub.Close()

	resultChan := make(chan WakuFilterPushResult, 1)

	if !wf.subscriptions.Has(sub.PeerID, sub.ContentFilter) {
		// Last sub for this [peer, contentFilter] pair
		err = wf.unsubscribeFromServer(ctx, &FilterSubscribeParameters{selectedPeer: sub.PeerID, requestID: params.requestID}, sub.ContentFilter)
		resultChan <- WakuFilterPushResult{
			Err:    err,
			PeerID: sub.PeerID,
		}
	}
	close(resultChan)
	return resultChan, err

}

func (wf *WakuFilterLightNode) unsubscribeFromServer(ctx context.Context, params *FilterSubscribeParameters, cFilter protocol.ContentFilter) error {
	err := wf.request(ctx, params, pb.FilterSubscribeRequest_UNSUBSCRIBE, cFilter)
	if err != nil {
		ferr, ok := err.(*FilterError)
		if ok && ferr.Code == http.StatusNotFound {
			wf.log.Warn("peer does not have a subscription", logging.HostID("peerID", params.selectedPeer), zap.Error(err))
		} else {
			wf.log.Error("could not unsubscribe from peer", logging.HostID("peerID", params.selectedPeer), zap.Error(err))
		}
	}

	return err
}

func (wf *WakuFilterLightNode) unsubscribeAll(ctx context.Context, opts ...FilterSubscribeOption) (<-chan WakuFilterPushResult, error) {
	params, err := wf.getUnsubscribeParameters(opts...)
	if err != nil {
		return nil, err
	}

	wf.subscriptions.Lock()
	defer wf.subscriptions.Unlock()

	resultChan := make(chan WakuFilterPushResult, len(wf.subscriptions.Items))

	for peerID := range wf.subscriptions.Items {
		if params.selectedPeer != "" && peerID != params.selectedPeer {
			continue
		}

		delete(wf.subscriptions.Items, peerID)

		if params.wg != nil {
			params.wg.Add(1)
		}

		go func(peerID peer.ID) {
			defer func() {
				if params.wg != nil {
					params.wg.Done()
				}
			}()

			err := wf.request(
				ctx,
				&FilterSubscribeParameters{selectedPeer: peerID, requestID: params.requestID},
				pb.FilterSubscribeRequest_UNSUBSCRIBE_ALL,
				protocol.ContentFilter{})
			if err != nil {
				wf.log.Error("could not unsubscribe from peer", logging.HostID("peerID", peerID), zap.Error(err))
			}
			if params.wg != nil {
				resultChan <- WakuFilterPushResult{
					Err:    err,
					PeerID: peerID,
				}
			}
		}(peerID)
	}

	if params.wg != nil {
		params.wg.Wait()
	}

	close(resultChan)

	return resultChan, nil
}

// UnsubscribeAll is used to stop receiving messages from peer(s). It does not close subscriptions
func (wf *WakuFilterLightNode) UnsubscribeAll(ctx context.Context, opts ...FilterSubscribeOption) (<-chan WakuFilterPushResult, error) {
	wf.RLock()
	defer wf.RUnlock()
	if err := wf.ErrOnNotRunning(); err != nil {
		return nil, err
	}

	return wf.unsubscribeAll(ctx, opts...)
}<|MERGE_RESOLUTION|>--- conflicted
+++ resolved
@@ -246,16 +246,8 @@
 		}
 	}
 
-<<<<<<< HEAD
-	if params.selectedPeer == "" {
-		wf.metrics.RecordError(peerNotFoundFailure)
-		return nil, ErrNoPeersAvailable
-	}
-
 	pubSubTopicMap, err := protocol.ContentFilterToPubSubTopicMap(contentFilter)
-=======
-	pubSubTopicMap, err := contentFilterToPubSubTopicMap(contentFilter)
->>>>>>> 6955d014
+
 	if err != nil {
 		return nil, err
 	}
