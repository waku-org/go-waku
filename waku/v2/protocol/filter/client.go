--- conflicted
+++ resolved
@@ -271,14 +271,6 @@
 		if err != nil {
 			return nil, err
 		}
-<<<<<<< HEAD
-	}
-
-	if params.selectedPeer == "" {
-		wf.metrics.RecordError(peerNotFoundFailure)
-		return nil, ErrNoPeersAvailable
-=======
->>>>>>> ac9d826b
 	}
 
 	pubSubTopicMap, err := contentFilterToPubSubTopicMap(contentFilter)
