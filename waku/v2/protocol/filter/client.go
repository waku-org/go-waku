package filter

import (
	"context"
	"encoding/hex"
	"errors"
	"fmt"
	"math"
	"net/http"
	"sync"

	"github.com/libp2p/go-libp2p/core/host"
	"github.com/libp2p/go-libp2p/core/network"
	"github.com/libp2p/go-libp2p/core/peer"
	libp2pProtocol "github.com/libp2p/go-libp2p/core/protocol"
	"github.com/libp2p/go-msgio/pbio"
	"github.com/prometheus/client_golang/prometheus"
	"github.com/waku-org/go-waku/logging"
	"github.com/waku-org/go-waku/waku/v2/peermanager"
	"github.com/waku-org/go-waku/waku/v2/protocol"
	"github.com/waku-org/go-waku/waku/v2/protocol/filter/pb"
	wpb "github.com/waku-org/go-waku/waku/v2/protocol/pb"
	"github.com/waku-org/go-waku/waku/v2/protocol/relay"
	"github.com/waku-org/go-waku/waku/v2/timesource"
	"go.uber.org/zap"
)

// FilterPushID_v20beta1 is the current Waku Filter protocol identifier used to allow
// filter service nodes to push messages matching registered subscriptions to this client.
const FilterPushID_v20beta1 = libp2pProtocol.ID("/vac/waku/filter-push/2.0.0-beta1")

var (
	ErrNoPeersAvailable = errors.New("no suitable remote peers")
)

type WakuFilterLightNode struct {
	sync.RWMutex
	started bool

	cancel        context.CancelFunc
	ctx           context.Context
	h             host.Host
	broadcaster   relay.Broadcaster //TODO: Move the broadcast functionality outside of relay client to a higher SDK layer.s
	timesource    timesource.Timesource
	metrics       Metrics
	wg            *sync.WaitGroup
	log           *zap.Logger
	subscriptions *SubscriptionsMap
	pm            *peermanager.PeerManager
}

// ContentFilter is used to specify the filter to be applied for a FilterNode.
// Topic means pubSubTopic (which is optional in case of using contentTopics that following Static/Auto sharding)
// ContentTopics - Specify list of content topics to be filtered under a pubSubTopic or a list of contentTopics (which follow static/Auto sharding)
// If pubSub topic is not specified, then content-topics are used to derive the shard and corresponding pubSubTopic
type ContentFilter struct {
	Topic         string
	ContentTopics []string
}

type WakuFilterPushResult struct {
	Err    error
	PeerID peer.ID
}

var errNotStarted = errors.New("not started")
var errAlreadyStarted = errors.New("already started")

// NewWakuFilterLightnode returns a new instance of Waku Filter struct setup according to the chosen parameter and options
// Note that broadcaster is optional.
// Takes an optional peermanager if WakuFilterLightnode is being created along with WakuNode.
// If using libp2p host, then pass peermanager as nil
func NewWakuFilterLightNode(broadcaster relay.Broadcaster, pm *peermanager.PeerManager,
	timesource timesource.Timesource, reg prometheus.Registerer, log *zap.Logger) *WakuFilterLightNode {
	wf := new(WakuFilterLightNode)
	wf.log = log.Named("filterv2-lightnode")
	wf.broadcaster = broadcaster
	wf.timesource = timesource
	wf.wg = &sync.WaitGroup{}
	wf.pm = pm
	wf.metrics = newMetrics(reg)

	return wf
}

// Sets the host to be able to mount or consume a protocol
func (wf *WakuFilterLightNode) SetHost(h host.Host) {
	wf.h = h
}

func (wf *WakuFilterLightNode) Start(ctx context.Context) error {
	wf.Lock()
	defer wf.Unlock()

	if wf.started {
		return errAlreadyStarted
	}

	wf.wg.Wait() // Wait for any goroutines to stop

	ctx, cancel := context.WithCancel(ctx)
	wf.cancel = cancel
	wf.ctx = ctx
	wf.subscriptions = NewSubscriptionMap(wf.log)
	wf.started = true

	wf.h.SetStreamHandlerMatch(FilterPushID_v20beta1, protocol.PrefixTextMatch(string(FilterPushID_v20beta1)), wf.onRequest(ctx))

	wf.log.Info("filter-push protocol started")

	return nil
}

// Stop unmounts the filter protocol
func (wf *WakuFilterLightNode) Stop() {
	wf.Lock()
	defer wf.Unlock()

	if !wf.started {
		return
	}

	wf.cancel()

	wf.h.RemoveStreamHandler(FilterPushID_v20beta1)

	res, err := wf.unsubscribeAll(wf.ctx)
	if err != nil {
		wf.log.Warn("unsubscribing from full nodes", zap.Error(err))
	}

	for r := range res {
		if r.Err != nil {
			wf.log.Warn("unsubscribing from full nodes", zap.Error(r.Err), logging.HostID("peerID", r.PeerID))
		}

	}

	wf.subscriptions.Clear()

	wf.started = false
	wf.cancel = nil

	wf.wg.Wait()
}

func (wf *WakuFilterLightNode) onRequest(ctx context.Context) func(s network.Stream) {
	return func(s network.Stream) {
		defer s.Close()
		logger := wf.log.With(logging.HostID("peer", s.Conn().RemotePeer()))
		if !wf.subscriptions.IsSubscribedTo(s.Conn().RemotePeer()) {
			logger.Warn("received message push from unknown peer", logging.HostID("peerID", s.Conn().RemotePeer()))
			wf.metrics.RecordError(unknownPeerMessagePush)
			return
		}

		reader := pbio.NewDelimitedReader(s, math.MaxInt32)

		messagePush := &pb.MessagePushV2{}
		err := reader.ReadMsg(messagePush)
		if err != nil {
			logger.Error("reading message push", zap.Error(err))
			wf.metrics.RecordError(decodeRPCFailure)
			return
		}
		//For now returning failure, this will get addressed with autosharding changes for filter.
		if messagePush.PubsubTopic == nil {
<<<<<<< HEAD
			logger.Error("empty pubSub Topic", zap.Error(err))
=======
			logger.Error("empty pubsub topic")
>>>>>>> db25b307
			wf.metrics.RecordError(decodeRPCFailure)
			return
		}
		if !wf.subscriptions.Has(s.Conn().RemotePeer(), *messagePush.PubsubTopic, messagePush.WakuMessage.ContentTopic) {
			logger.Warn("received messagepush with invalid subscription parameters",
				logging.HostID("peerID", s.Conn().RemotePeer()), zap.String("topic", *messagePush.PubsubTopic),
				zap.String("contentTopic", messagePush.WakuMessage.ContentTopic))
			wf.metrics.RecordError(invalidSubscriptionMessage)
			return
		}

		wf.metrics.RecordMessage()

		wf.notify(s.Conn().RemotePeer(), *messagePush.PubsubTopic, messagePush.WakuMessage)

		logger.Info("received message push")
	}
}

func (wf *WakuFilterLightNode) notify(remotePeerID peer.ID, pubsubTopic string, msg *wpb.WakuMessage) {
	envelope := protocol.NewEnvelope(msg, wf.timesource.Now().UnixNano(), pubsubTopic)

	if wf.broadcaster != nil {
		// Broadcasting message so it's stored
		wf.broadcaster.Submit(envelope)
	}
	// Notify filter subscribers
	wf.subscriptions.Notify(remotePeerID, envelope)
}

func (wf *WakuFilterLightNode) request(ctx context.Context, params *FilterSubscribeParameters,
	reqType pb.FilterSubscribeRequest_FilterSubscribeType, contentFilter ContentFilter) error {
	conn, err := wf.h.NewStream(ctx, params.selectedPeer, FilterSubscribeID_v20beta1)
	if err != nil {
		wf.metrics.RecordError(dialFailure)
		return err
	}
	defer conn.Close()

	writer := pbio.NewDelimitedWriter(conn)
	reader := pbio.NewDelimitedReader(conn, math.MaxInt32)

	request := &pb.FilterSubscribeRequest{
		RequestId:           hex.EncodeToString(params.requestID),
		FilterSubscribeType: reqType,
		PubsubTopic:         &contentFilter.Topic,
		ContentTopics:       contentFilter.ContentTopics,
	}

	wf.log.Debug("sending FilterSubscribeRequest", zap.Stringer("request", request))
	err = writer.WriteMsg(request)
	if err != nil {
		wf.metrics.RecordError(writeRequestFailure)
		wf.log.Error("sending FilterSubscribeRequest", zap.Error(err))
		return err
	}

	filterSubscribeResponse := &pb.FilterSubscribeResponse{}
	err = reader.ReadMsg(filterSubscribeResponse)
	if err != nil {
		wf.log.Error("receiving FilterSubscribeResponse", zap.Error(err))
		wf.metrics.RecordError(decodeRPCFailure)
		return err
	}
	if filterSubscribeResponse.RequestId != request.RequestId {
		wf.log.Error("requestID mismatch", zap.String("expected", request.RequestId), zap.String("received", filterSubscribeResponse.RequestId))
		wf.metrics.RecordError(requestIDMismatch)
		err := NewFilterError(300, "request_id_mismatch")
		return &err
	}

	if filterSubscribeResponse.StatusCode != http.StatusOK {
		wf.metrics.RecordError(errorResponse)
		err := NewFilterError(int(filterSubscribeResponse.StatusCode), filterSubscribeResponse.StatusDesc)
		return &err
	}

	return nil
}

// This function converts a contentFilter into a map of pubSubTopics and corresponding contentTopics
func contentFilterToPubSubTopicMap(contentFilter ContentFilter) (map[string][]string, error) {
	pubSubTopicMap := make(map[string][]string)

	if contentFilter.Topic != "" {
		pubSubTopicMap[contentFilter.Topic] = make([]string, 0)
		pubSubTopicMap[contentFilter.Topic] = contentFilter.ContentTopics
	} else {
		//Parse the content-Topics to figure out shards.
		for _, cTopicString := range contentFilter.ContentTopics {
			cTopic, err := protocol.StringToContentTopic(cTopicString)
			if err != nil {
				return nil, errors.New(err.Error() + " : " + cTopicString)
			}
			pTopic := protocol.GetShardFromContentTopic(cTopic, protocol.GenerationZeroShardsCount)
			_, ok := pubSubTopicMap[pTopic.String()]
			if !ok {
				pubSubTopicMap[pTopic.String()] = make([]string, 1)
			}
			pubSubTopicMap[pTopic.String()] = append(pubSubTopicMap[pTopic.String()], cTopicString)
		}
	}
	return pubSubTopicMap, nil
}

// Subscribe setups a subscription to receive messages that match a specific content filter
// If contentTopics passed result in different pubSub topics (due to Auto/Static sharding), then multiple subscription requests are sent to the peer.
// This may change if Filterv2 protocol is updated to handle such a scenario in a single request.
func (wf *WakuFilterLightNode) Subscribe(ctx context.Context, contentFilter ContentFilter, opts ...FilterSubscribeOption) ([]*SubscriptionDetails, error) {
	wf.RLock()
	defer wf.RUnlock()

	if !wf.started {
		return nil, errNotStarted
	}

	if len(contentFilter.ContentTopics) == 0 {
		return nil, errors.New("at least one content topic is required")
	}

	if len(contentFilter.ContentTopics) > MaxContentTopicsPerRequest {
		return nil, fmt.Errorf("exceeds maximum content topics: %d", MaxContentTopicsPerRequest)
	}

	params := new(FilterSubscribeParameters)
	params.log = wf.log
	params.host = wf.h
	params.pm = wf.pm

	optList := DefaultSubscriptionOptions()
	optList = append(optList, opts...)
	for _, opt := range optList {
		opt(params)
	}

	if params.selectedPeer == "" {
		wf.metrics.RecordError(peerNotFoundFailure)
		return nil, ErrNoPeersAvailable
	}

	pubSubTopicMap, err := contentFilterToPubSubTopicMap(contentFilter)
	if err != nil {
		return nil, err
	}
	subscriptions := make([]*SubscriptionDetails, 0)
	for pubSubTopic, cTopics := range pubSubTopicMap {
		var cFilter ContentFilter
		cFilter.Topic = pubSubTopic
		cFilter.ContentTopics = cTopics
		//TO OPTIMIZE: Should we parallelize these, if so till how many batches?
		err := wf.request(ctx, params, pb.FilterSubscribeRequest_SUBSCRIBE, cFilter)
		if err != nil {
			return nil, err
		}
		subscriptions = append(subscriptions, wf.subscriptions.NewSubscription(params.selectedPeer, cFilter.Topic, cFilter.ContentTopics))
	}
	return subscriptions, nil
}

// FilterSubscription is used to obtain an object from which you could receive messages received via filter protocol
func (wf *WakuFilterLightNode) FilterSubscription(peerID peer.ID, contentFilter ContentFilter) (*SubscriptionDetails, error) {
	wf.RLock()
	defer wf.RUnlock()

	if !wf.started {
		return nil, errNotStarted
	}

	if !wf.subscriptions.Has(peerID, contentFilter.Topic, contentFilter.ContentTopics...) {
		return nil, errors.New("subscription does not exist")
	}

	return wf.subscriptions.NewSubscription(peerID, contentFilter.Topic, contentFilter.ContentTopics), nil
}

func (wf *WakuFilterLightNode) getUnsubscribeParameters(opts ...FilterUnsubscribeOption) (*FilterUnsubscribeParameters, error) {
	params := new(FilterUnsubscribeParameters)
	params.log = wf.log
	opts = append(DefaultUnsubscribeOptions(), opts...)
	for _, opt := range opts {
		opt(params)
	}

	return params, nil
}

func (wf *WakuFilterLightNode) Ping(ctx context.Context, peerID peer.ID) error {
	wf.RLock()
	defer wf.RUnlock()

	if !wf.started {
		return errNotStarted
	}

	return wf.request(
		ctx,
		&FilterSubscribeParameters{selectedPeer: peerID},
		pb.FilterSubscribeRequest_SUBSCRIBER_PING,
		ContentFilter{})
}

func (wf *WakuFilterLightNode) IsSubscriptionAlive(ctx context.Context, subscription *SubscriptionDetails) error {
	wf.RLock()
	defer wf.RUnlock()

	if !wf.started {
		return errNotStarted
	}

	return wf.Ping(ctx, subscription.PeerID)
}

func (wf *WakuFilterLightNode) Subscriptions() []*SubscriptionDetails {
	wf.RLock()
	defer wf.RUnlock()

	if !wf.started {
		return nil
	}

	wf.subscriptions.RLock()
	defer wf.subscriptions.RUnlock()

	var output []*SubscriptionDetails

	for _, peerSubscription := range wf.subscriptions.items {
		for _, subscriptionPerTopic := range peerSubscription.subscriptionsPerTopic {
			for _, subscriptionDetail := range subscriptionPerTopic {
				output = append(output, subscriptionDetail)
			}
		}
	}

	return output
}

func (wf *WakuFilterLightNode) cleanupSubscriptions(peerID peer.ID, contentFilter ContentFilter) {
	wf.subscriptions.Lock()
	defer wf.subscriptions.Unlock()

	peerSubscription, ok := wf.subscriptions.items[peerID]
	if !ok {
		return
	}

	subscriptionDetailList, ok := peerSubscription.subscriptionsPerTopic[contentFilter.Topic]
	if !ok {
		return
	}

	for subscriptionDetailID, subscriptionDetail := range subscriptionDetailList {
		subscriptionDetail.Remove(contentFilter.ContentTopics...)
		if len(subscriptionDetail.ContentTopics) == 0 {
			delete(subscriptionDetailList, subscriptionDetailID)
		} else {
			subscriptionDetailList[subscriptionDetailID] = subscriptionDetail
		}
	}

	if len(subscriptionDetailList) == 0 {
		delete(wf.subscriptions.items[peerID].subscriptionsPerTopic, contentFilter.Topic)
	} else {
		wf.subscriptions.items[peerID].subscriptionsPerTopic[contentFilter.Topic] = subscriptionDetailList
	}

}

// Unsubscribe is used to stop receiving messages from a peer that match a content filter
func (wf *WakuFilterLightNode) Unsubscribe(ctx context.Context, contentFilter ContentFilter,
	opts ...FilterUnsubscribeOption) (<-chan WakuFilterPushResult, error) {
	wf.RLock()
	defer wf.RUnlock()

	if !wf.started {
		return nil, errNotStarted
	}

	if len(contentFilter.ContentTopics) == 0 {
		return nil, errors.New("at least one content topic is required")
	}

	if len(contentFilter.ContentTopics) > MaxContentTopicsPerRequest {
		return nil, fmt.Errorf("exceeds maximum content topics: %d", MaxContentTopicsPerRequest)
	}

	params, err := wf.getUnsubscribeParameters(opts...)
	if err != nil {
		return nil, err
	}

	pubSubTopicMap, err := contentFilterToPubSubTopicMap(contentFilter)
	if err != nil {
		return nil, err
	}

	resultChan := make(chan WakuFilterPushResult, len(wf.subscriptions.items))
	for pTopic, cTopics := range pubSubTopicMap {
		var cFilter ContentFilter
		cFilter.Topic = pTopic
		cFilter.ContentTopics = cTopics
		for peerID := range wf.subscriptions.items {
			if params.selectedPeer != "" && peerID != params.selectedPeer {
				continue
			}

			subscriptions, ok := wf.subscriptions.items[peerID]
			if !ok || subscriptions == nil {
				continue
			}

			wf.cleanupSubscriptions(peerID, cFilter)
			if len(subscriptions.subscriptionsPerTopic) == 0 {
				delete(wf.subscriptions.items, peerID)
			}

			if params.wg != nil {
				params.wg.Add(1)
			}

			go func(peerID peer.ID) {
				defer func() {
					if params.wg != nil {
						params.wg.Done()
					}
				}()

				err := wf.request(
					ctx,
					&FilterSubscribeParameters{selectedPeer: peerID, requestID: params.requestID},
					pb.FilterSubscribeRequest_UNSUBSCRIBE,
					cFilter)
				if err != nil {
					ferr, ok := err.(*FilterError)
					if ok && ferr.Code == http.StatusNotFound {
						wf.log.Warn("peer does not have a subscription", logging.HostID("peerID", peerID), zap.Error(err))
					} else {
						wf.log.Error("could not unsubscribe from peer", logging.HostID("peerID", peerID), zap.Error(err))
						return
					}
				}

				if params.wg != nil {
					resultChan <- WakuFilterPushResult{
						Err:    err,
						PeerID: peerID,
					}
				}
			}(peerID)
		}
	}
	if params.wg != nil {
		params.wg.Wait()
	}

	close(resultChan)

	return resultChan, nil
}

// Unsubscribe is used to stop receiving messages from a peer that match a content filter
func (wf *WakuFilterLightNode) UnsubscribeWithSubscription(ctx context.Context, sub *SubscriptionDetails,
	opts ...FilterUnsubscribeOption) (<-chan WakuFilterPushResult, error) {
	wf.RLock()
	defer wf.RUnlock()

	if !wf.started {
		return nil, errNotStarted
	}

	var contentTopics []string
	for k := range sub.ContentTopics {
		contentTopics = append(contentTopics, k)
	}

	opts = append(opts, Peer(sub.PeerID))

	return wf.Unsubscribe(ctx, ContentFilter{Topic: sub.PubsubTopic, ContentTopics: contentTopics}, opts...)
}

func (wf *WakuFilterLightNode) unsubscribeAll(ctx context.Context, opts ...FilterUnsubscribeOption) (<-chan WakuFilterPushResult, error) {
	params, err := wf.getUnsubscribeParameters(opts...)
	if err != nil {
		return nil, err
	}

	wf.subscriptions.Lock()
	defer wf.subscriptions.Unlock()

	resultChan := make(chan WakuFilterPushResult, len(wf.subscriptions.items))

	for peerID := range wf.subscriptions.items {
		if params.selectedPeer != "" && peerID != params.selectedPeer {
			continue
		}

		delete(wf.subscriptions.items, peerID)

		if params.wg != nil {
			params.wg.Add(1)
		}

		go func(peerID peer.ID) {
			defer func() {
				if params.wg != nil {
					params.wg.Done()
				}
			}()

			err := wf.request(
				ctx,
				&FilterSubscribeParameters{selectedPeer: peerID, requestID: params.requestID},
				pb.FilterSubscribeRequest_UNSUBSCRIBE_ALL,
				ContentFilter{})
			if err != nil {
				wf.log.Error("could not unsubscribe from peer", logging.HostID("peerID", peerID), zap.Error(err))
			}
			if params.wg != nil {
				resultChan <- WakuFilterPushResult{
					Err:    err,
					PeerID: peerID,
				}
			}
		}(peerID)
	}

	if params.wg != nil {
		params.wg.Wait()
	}

	close(resultChan)

	return resultChan, nil
}

// UnsubscribeAll is used to stop receiving messages from peer(s). It does not close subscriptions
func (wf *WakuFilterLightNode) UnsubscribeAll(ctx context.Context, opts ...FilterUnsubscribeOption) (<-chan WakuFilterPushResult, error) {
	wf.RLock()
	defer wf.RUnlock()

	if !wf.started {
		return nil, errNotStarted
	}

	return wf.unsubscribeAll(ctx, opts...)
}<|MERGE_RESOLUTION|>--- conflicted
+++ resolved
@@ -165,11 +165,7 @@
 		}
 		//For now returning failure, this will get addressed with autosharding changes for filter.
 		if messagePush.PubsubTopic == nil {
-<<<<<<< HEAD
-			logger.Error("empty pubSub Topic", zap.Error(err))
-=======
 			logger.Error("empty pubsub topic")
->>>>>>> db25b307
 			wf.metrics.RecordError(decodeRPCFailure)
 			return
 		}
