package filter

import (
	"context"
	"encoding/hex"
	"errors"
	"fmt"
	"math"
	"net/http"
	"strings"

	"github.com/libp2p/go-libp2p/core/host"
	"github.com/libp2p/go-libp2p/core/network"
	"github.com/libp2p/go-libp2p/core/peer"
	libp2pProtocol "github.com/libp2p/go-libp2p/core/protocol"
	"github.com/libp2p/go-msgio/pbio"
	"github.com/prometheus/client_golang/prometheus"
	"github.com/waku-org/go-waku/logging"
	"github.com/waku-org/go-waku/waku/v2/peermanager"
	"github.com/waku-org/go-waku/waku/v2/protocol"
	"github.com/waku-org/go-waku/waku/v2/protocol/filter/pb"
	wpb "github.com/waku-org/go-waku/waku/v2/protocol/pb"
	"github.com/waku-org/go-waku/waku/v2/protocol/relay"
	"github.com/waku-org/go-waku/waku/v2/timesource"
	"go.uber.org/zap"
	"golang.org/x/exp/maps"
)

// FilterPushID_v20beta1 is the current Waku Filter protocol identifier used to allow
// filter service nodes to push messages matching registered subscriptions to this client.
const FilterPushID_v20beta1 = libp2pProtocol.ID("/vac/waku/filter-push/2.0.0-beta1")

var (
	ErrNoPeersAvailable = errors.New("no suitable remote peers")
)

type WakuFilterLightNode struct {
	*protocol.CommonService
	h             host.Host
	broadcaster   relay.Broadcaster //TODO: Move the broadcast functionality outside of relay client to a higher SDK layer.s
	timesource    timesource.Timesource
	metrics       Metrics
	log           *zap.Logger
	subscriptions *SubscriptionsMap
	pm            *peermanager.PeerManager
}

// ContentFilter is used to specify the filter to be applied for a FilterNode.
// Topic means pubSubTopic - optional in case of using contentTopics that following Auto sharding, mandatory in case of named or static sharding.
// ContentTopics - Specify list of content topics to be filtered under a pubSubTopic (for named and static sharding), or a list of contentTopics (in case ofAuto sharding)
// If pubSub topic is not specified, then content-topics are used to derive the shard and corresponding pubSubTopic using autosharding algorithm
type ContentFilter struct {
	PubsubTopic   string
	ContentTopics ContentTopicSet
}

func (cf ContentFilter) ContentTopicsList() []string {
	return maps.Keys(cf.ContentTopics)
}

type WakuFilterPushResult struct {
	Err    error
	PeerID peer.ID
}

// NewWakuFilterLightnode returns a new instance of Waku Filter struct setup according to the chosen parameter and options
// Note that broadcaster is optional.
// Takes an optional peermanager if WakuFilterLightnode is being created along with WakuNode.
// If using libp2p host, then pass peermanager as nil
func NewWakuFilterLightNode(broadcaster relay.Broadcaster, pm *peermanager.PeerManager,
	timesource timesource.Timesource, reg prometheus.Registerer, log *zap.Logger) *WakuFilterLightNode {
	wf := new(WakuFilterLightNode)
	wf.log = log.Named("filterv2-lightnode")
	wf.broadcaster = broadcaster
	wf.timesource = timesource
	wf.pm = pm
	wf.CommonService = protocol.NewCommonService()
	wf.metrics = newMetrics(reg)

	return wf
}

// Sets the host to be able to mount or consume a protocol
func (wf *WakuFilterLightNode) SetHost(h host.Host) {
	wf.h = h
}

func (wf *WakuFilterLightNode) Start(ctx context.Context) error {
	return wf.CommonService.Start(ctx, wf.start)

}

func (wf *WakuFilterLightNode) start() error {
	wf.subscriptions = NewSubscriptionMap(wf.log)
	wf.h.SetStreamHandlerMatch(FilterPushID_v20beta1, protocol.PrefixTextMatch(string(FilterPushID_v20beta1)), wf.onRequest(wf.Context()))

	wf.log.Info("filter-push protocol started")
	return nil
}

// Stop unmounts the filter protocol
func (wf *WakuFilterLightNode) Stop() {
	wf.CommonService.Stop(func() {
		wf.h.RemoveStreamHandler(FilterPushID_v20beta1)
		res, err := wf.unsubscribeAll(wf.Context())
		if err != nil {
			wf.log.Warn("unsubscribing from full nodes", zap.Error(err))
		}

		for r := range res {
			if r.Err != nil {
				wf.log.Warn("unsubscribing from full nodes", zap.Error(r.Err), logging.HostID("peerID", r.PeerID))
			}

		}
		//
		wf.subscriptions.Clear()
	})
}

func (wf *WakuFilterLightNode) onRequest(ctx context.Context) func(s network.Stream) {
	return func(s network.Stream) {
		defer s.Close()
		logger := wf.log.With(logging.HostID("peer", s.Conn().RemotePeer()))
		if !wf.subscriptions.IsSubscribedTo(s.Conn().RemotePeer()) {
			logger.Warn("received message push from unknown peer", logging.HostID("peerID", s.Conn().RemotePeer()))
			wf.metrics.RecordError(unknownPeerMessagePush)
			return
		}

		reader := pbio.NewDelimitedReader(s, math.MaxInt32)

		messagePush := &pb.MessagePushV2{}
		err := reader.ReadMsg(messagePush)
		if err != nil {
			logger.Error("reading message push", zap.Error(err))
			wf.metrics.RecordError(decodeRPCFailure)
			return
		}
		pubSubTopic := ""
		//For now returning failure, this will get addressed with autosharding changes for filter.
		if messagePush.PubsubTopic == nil {
			pubSubTopic, err = getPubSubTopicFromContentTopic(messagePush.WakuMessage.ContentTopic)
			if err != nil {
				logger.Error("could not derive pubSubTopic from contentTopic", zap.Error(err))
				wf.metrics.RecordError(decodeRPCFailure)
				return
			}
		} else {
			pubSubTopic = *messagePush.PubsubTopic
		}
		if !wf.subscriptions.Has(s.Conn().RemotePeer(), pubSubTopic, messagePush.WakuMessage.ContentTopic) {
			logger.Warn("received messagepush with invalid subscription parameters",
				logging.HostID("peerID", s.Conn().RemotePeer()), zap.String("topic", pubSubTopic),
				zap.String("contentTopic", messagePush.WakuMessage.ContentTopic))
			wf.metrics.RecordError(invalidSubscriptionMessage)
			return
		}

		wf.metrics.RecordMessage()

		wf.notify(s.Conn().RemotePeer(), pubSubTopic, messagePush.WakuMessage)

		logger.Info("received message push")
	}
}

func (wf *WakuFilterLightNode) notify(remotePeerID peer.ID, pubsubTopic string, msg *wpb.WakuMessage) {
	envelope := protocol.NewEnvelope(msg, wf.timesource.Now().UnixNano(), pubsubTopic)

	if wf.broadcaster != nil {
		// Broadcasting message so it's stored
		wf.broadcaster.Submit(envelope)
	}
	// Notify filter subscribers
	wf.subscriptions.Notify(remotePeerID, envelope)
}

func (wf *WakuFilterLightNode) request(ctx context.Context, params *FilterSubscribeParameters,
	reqType pb.FilterSubscribeRequest_FilterSubscribeType, contentFilter ContentFilter) error {
	conn, err := wf.h.NewStream(ctx, params.selectedPeer, FilterSubscribeID_v20beta1)
	if err != nil {
		wf.metrics.RecordError(dialFailure)
		return err
	}
	defer conn.Close()

	writer := pbio.NewDelimitedWriter(conn)
	reader := pbio.NewDelimitedReader(conn, math.MaxInt32)

	request := &pb.FilterSubscribeRequest{
		RequestId:           hex.EncodeToString(params.requestID),
		FilterSubscribeType: reqType,
		PubsubTopic:         &contentFilter.PubsubTopic,
		ContentTopics:       contentFilter.ContentTopicsList(),
	}

	wf.log.Debug("sending FilterSubscribeRequest", zap.Stringer("request", request))
	err = writer.WriteMsg(request)
	if err != nil {
		wf.metrics.RecordError(writeRequestFailure)
		wf.log.Error("sending FilterSubscribeRequest", zap.Error(err))
		return err
	}

	filterSubscribeResponse := &pb.FilterSubscribeResponse{}
	err = reader.ReadMsg(filterSubscribeResponse)
	if err != nil {
		wf.log.Error("receiving FilterSubscribeResponse", zap.Error(err))
		wf.metrics.RecordError(decodeRPCFailure)
		return err
	}
	if filterSubscribeResponse.RequestId != request.RequestId {
		wf.log.Error("requestID mismatch", zap.String("expected", request.RequestId), zap.String("received", filterSubscribeResponse.RequestId))
		wf.metrics.RecordError(requestIDMismatch)
		err := NewFilterError(300, "request_id_mismatch")
		return &err
	}

	if filterSubscribeResponse.StatusCode != http.StatusOK {
		wf.metrics.RecordError(errorResponse)
		err := NewFilterError(int(filterSubscribeResponse.StatusCode), filterSubscribeResponse.StatusDesc)
		return &err
	}

	return nil
}

func getPubSubTopicFromContentTopic(cTopicString string) (string, error) {
	cTopic, err := protocol.StringToContentTopic(cTopicString)
	if err != nil {
		return "", fmt.Errorf("%s : %s", err.Error(), cTopicString)
	}
	pTopic := protocol.GetShardFromContentTopic(cTopic, protocol.GenerationZeroShardsCount)

	return pTopic.String(), nil
}

// This function converts a contentFilter into a map of pubSubTopics and corresponding contentTopics
func contentFilterToPubSubTopicMap(contentFilter ContentFilter) (map[string][]string, error) {
	pubSubTopicMap := make(map[string][]string)

	if contentFilter.Topic != "" {
		pubSubTopicMap[contentFilter.Topic] = contentFilter.ContentTopics
	} else {
		//Parse the content-Topics to figure out shards.
		for _, cTopicString := range contentFilter.ContentTopics {
			pTopicStr, err := getPubSubTopicFromContentTopic(cTopicString)
			if err != nil {
				return nil, err
			}
			_, ok := pubSubTopicMap[pTopicStr]
			if !ok {
				pubSubTopicMap[pTopicStr] = []string{}
			}
			pubSubTopicMap[pTopicStr] = append(pubSubTopicMap[pTopicStr], cTopicString)
		}
	}
	return pubSubTopicMap, nil
}

// Subscribe setups a subscription to receive messages that match a specific content filter
// If contentTopics passed result in different pubSub topics (due to Auto/Static sharding), then multiple subscription requests are sent to the peer.
// This may change if Filterv2 protocol is updated to handle such a scenario in a single request.
// Note: In case of partial failure, results are returned for successful subscriptions along with error indicating failed contentTopics.
func (wf *WakuFilterLightNode) Subscribe(ctx context.Context, contentFilter ContentFilter, opts ...FilterSubscribeOption) ([]*SubscriptionDetails, error) {
	wf.RLock()
	defer wf.RUnlock()
	if err := wf.ErrOnNotRunning(); err != nil {
		return nil, err
	}

<<<<<<< HEAD
=======
	if contentFilter.PubsubTopic == "" {
		return nil, errors.New("pubsub topic is required")
	}

>>>>>>> 81638fe1
	if len(contentFilter.ContentTopics) == 0 {
		return nil, errors.New("at least one content topic is required")
	}

	if len(contentFilter.ContentTopics) > MaxContentTopicsPerRequest {
		return nil, fmt.Errorf("exceeds maximum content topics: %d", MaxContentTopicsPerRequest)
	}

	params := new(FilterSubscribeParameters)
	params.log = wf.log
	params.host = wf.h
	params.pm = wf.pm

	optList := DefaultSubscriptionOptions()
	optList = append(optList, opts...)
	for _, opt := range optList {
		opt(params)
	}

	if params.selectedPeer == "" {
		wf.metrics.RecordError(peerNotFoundFailure)
		return nil, ErrNoPeersAvailable
	}

<<<<<<< HEAD
	pubSubTopicMap, err := contentFilterToPubSubTopicMap(contentFilter)
	if err != nil {
		return nil, err
	}
	failedContentTopics := []string{}
	subscriptions := make([]*SubscriptionDetails, 0)
	for pubSubTopic, cTopics := range pubSubTopicMap {
		var cFilter ContentFilter
		cFilter.Topic = pubSubTopic
		cFilter.ContentTopics = cTopics
		//TO OPTIMIZE: Should we parallelize these, if so till how many batches?
		err := wf.request(ctx, params, pb.FilterSubscribeRequest_SUBSCRIBE, cFilter)
		if err != nil {
			wf.log.Error("Failed to subscribe for conentTopics ",
				zap.String("pubSubTopic", pubSubTopic), zap.Strings("contentTopics", cTopics),
				zap.Error(err))
			failedContentTopics = append(failedContentTopics, cTopics...)
		}
		subscriptions = append(subscriptions, wf.subscriptions.NewSubscription(params.selectedPeer, cFilter.Topic, cFilter.ContentTopics))
	}
	if len(failedContentTopics) > 0 {
		return subscriptions, fmt.Errorf("subscriptions failed for contentTopics: %s", strings.Join(failedContentTopics, ","))
	} else {
		return subscriptions, nil
	}
=======
	existingSub := wf.subscriptions.Get(params.selectedPeer, contentFilter)
	if existingSub != nil {
		return existingSub, nil
	} else {
		err := wf.request(ctx, params, pb.FilterSubscribeRequest_SUBSCRIBE, contentFilter)
		if err != nil {
			return nil, err
		}
		return wf.subscriptions.NewSubscription(params.selectedPeer, contentFilter), nil
	}
>>>>>>> 81638fe1
}

// FilterSubscription is used to obtain an object from which you could receive messages received via filter protocol
func (wf *WakuFilterLightNode) FilterSubscription(peerID peer.ID, contentFilter ContentFilter) (*SubscriptionDetails, error) {
	wf.RLock()
	defer wf.RUnlock()
	if err := wf.ErrOnNotRunning(); err != nil {
		return nil, err
	}

	if !wf.subscriptions.Has(peerID, contentFilter.PubsubTopic, contentFilter.ContentTopicsList()...) {
		return nil, errors.New("subscription does not exist")
	}

	return wf.subscriptions.NewSubscription(peerID, contentFilter), nil
}

func (wf *WakuFilterLightNode) getUnsubscribeParameters(opts ...FilterUnsubscribeOption) (*FilterUnsubscribeParameters, error) {
	params := new(FilterUnsubscribeParameters)
	params.log = wf.log
	opts = append(DefaultUnsubscribeOptions(), opts...)
	for _, opt := range opts {
		opt(params)
	}

	return params, nil
}

func (wf *WakuFilterLightNode) Ping(ctx context.Context, peerID peer.ID) error {
	wf.RLock()
	defer wf.RUnlock()
	if err := wf.ErrOnNotRunning(); err != nil {
		return err
	}

	return wf.request(
		ctx,
		&FilterSubscribeParameters{selectedPeer: peerID},
		pb.FilterSubscribeRequest_SUBSCRIBER_PING,
		ContentFilter{})
}

func (wf *WakuFilterLightNode) IsSubscriptionAlive(ctx context.Context, subscription *SubscriptionDetails) error {
	wf.RLock()
	defer wf.RUnlock()
	if err := wf.ErrOnNotRunning(); err != nil {
		return err
	}

	return wf.Ping(ctx, subscription.PeerID)
}

func (wf *WakuFilterLightNode) Subscriptions() []*SubscriptionDetails {
	wf.RLock()
	defer wf.RUnlock()
	if err := wf.ErrOnNotRunning(); err != nil {
		return nil
	}

	wf.subscriptions.RLock()
	defer wf.subscriptions.RUnlock()

	var output []*SubscriptionDetails

	for _, peerSubscription := range wf.subscriptions.items {
		for _, subscriptions := range peerSubscription.subsPerPubsubTopic {
			for _, subscriptionDetail := range subscriptions {
				output = append(output, subscriptionDetail)
			}
		}
	}

	return output
}

func (wf *WakuFilterLightNode) cleanupSubscriptions(peerID peer.ID, contentFilter ContentFilter) {
	wf.subscriptions.Lock()
	defer wf.subscriptions.Unlock()

	peerSubscription, ok := wf.subscriptions.items[peerID]
	if !ok {
		return
	}

	subscriptionDetailList, ok := peerSubscription.subsPerPubsubTopic[contentFilter.PubsubTopic]
	if !ok {
		return
	}

	for subscriptionDetailID, subscriptionDetail := range subscriptionDetailList {
		subscriptionDetail.Remove(contentFilter.ContentTopicsList()...)
		if len(subscriptionDetail.ContentFilter.ContentTopics) == 0 {
			delete(subscriptionDetailList, subscriptionDetailID)
		} else {
			subscriptionDetailList[subscriptionDetailID] = subscriptionDetail
		}
	}

	if len(subscriptionDetailList) == 0 {
		delete(wf.subscriptions.items[peerID].subsPerPubsubTopic, contentFilter.PubsubTopic)
	} else {
		wf.subscriptions.items[peerID].subsPerPubsubTopic[contentFilter.PubsubTopic] = subscriptionDetailList
	}

}

// Unsubscribe is used to stop receiving messages from a peer that match a content filter
func (wf *WakuFilterLightNode) Unsubscribe(ctx context.Context, contentFilter ContentFilter, opts ...FilterUnsubscribeOption) (<-chan WakuFilterPushResult, error) {
	wf.RLock()
	defer wf.RUnlock()
	if err := wf.ErrOnNotRunning(); err != nil {
		return nil, err
	}

<<<<<<< HEAD
=======
	if contentFilter.PubsubTopic == "" {
		return nil, errors.New("pubsub topic is required")
	}

>>>>>>> 81638fe1
	if len(contentFilter.ContentTopics) == 0 {
		return nil, errors.New("at least one content topic is required")
	}

	if len(contentFilter.ContentTopics) > MaxContentTopicsPerRequest {
		return nil, fmt.Errorf("exceeds maximum content topics: %d", MaxContentTopicsPerRequest)
	}

	params, err := wf.getUnsubscribeParameters(opts...)
	if err != nil {
		return nil, err
	}

	pubSubTopicMap, err := contentFilterToPubSubTopicMap(contentFilter)
	if err != nil {
		return nil, err
	}

	resultChan := make(chan WakuFilterPushResult, len(wf.subscriptions.items))
	for pTopic, cTopics := range pubSubTopicMap {
		var cFilter ContentFilter
		cFilter.Topic = pTopic
		cFilter.ContentTopics = cTopics
		for peerID := range wf.subscriptions.items {
			if params.selectedPeer != "" && peerID != params.selectedPeer {
				continue
			}

<<<<<<< HEAD
			subscriptions, ok := wf.subscriptions.items[peerID]
			if !ok || subscriptions == nil {
				continue
			}
=======
		wf.cleanupSubscriptions(peerID, contentFilter)
		if len(subscriptions.subsPerPubsubTopic) == 0 {
			delete(wf.subscriptions.items, peerID)
		}
>>>>>>> 81638fe1

			wf.cleanupSubscriptions(peerID, cFilter)
			if len(subscriptions.subscriptionsPerTopic) == 0 {
				delete(wf.subscriptions.items, peerID)
			}

			if params.wg != nil {
				params.wg.Add(1)
			}

			go func(peerID peer.ID) {
				defer func() {
					if params.wg != nil {
						params.wg.Done()
					}
				}()

				err := wf.request(
					ctx,
					&FilterSubscribeParameters{selectedPeer: peerID, requestID: params.requestID},
					pb.FilterSubscribeRequest_UNSUBSCRIBE,
					cFilter)
				if err != nil {
					ferr, ok := err.(*FilterError)
					if ok && ferr.Code == http.StatusNotFound {
						wf.log.Warn("peer does not have a subscription", logging.HostID("peerID", peerID), zap.Error(err))
					} else {
						wf.log.Error("could not unsubscribe from peer", logging.HostID("peerID", peerID), zap.Error(err))
						return
					}
				}

				if params.wg != nil {
					resultChan <- WakuFilterPushResult{
						Err:    err,
						PeerID: peerID,
					}
				}
			}(peerID)
		}
	}
	if params.wg != nil {
		params.wg.Wait()
	}

	close(resultChan)

	return resultChan, nil
}

// Unsubscribe is used to stop receiving messages from a peer that match a content filter
func (wf *WakuFilterLightNode) UnsubscribeWithSubscription(ctx context.Context, sub *SubscriptionDetails, opts ...FilterUnsubscribeOption) (<-chan WakuFilterPushResult, error) {
	wf.RLock()
	defer wf.RUnlock()
	if err := wf.ErrOnNotRunning(); err != nil {
		return nil, err
	}

	opts = append(opts, Peer(sub.PeerID))

	return wf.Unsubscribe(ctx, sub.ContentFilter, opts...)
}

func (wf *WakuFilterLightNode) unsubscribeAll(ctx context.Context, opts ...FilterUnsubscribeOption) (<-chan WakuFilterPushResult, error) {
	params, err := wf.getUnsubscribeParameters(opts...)
	if err != nil {
		return nil, err
	}

	wf.subscriptions.Lock()
	defer wf.subscriptions.Unlock()

	resultChan := make(chan WakuFilterPushResult, len(wf.subscriptions.items))

	for peerID := range wf.subscriptions.items {
		if params.selectedPeer != "" && peerID != params.selectedPeer {
			continue
		}

		delete(wf.subscriptions.items, peerID)

		if params.wg != nil {
			params.wg.Add(1)
		}

		go func(peerID peer.ID) {
			defer func() {
				if params.wg != nil {
					params.wg.Done()
				}
			}()

			err := wf.request(
				ctx,
				&FilterSubscribeParameters{selectedPeer: peerID, requestID: params.requestID},
				pb.FilterSubscribeRequest_UNSUBSCRIBE_ALL,
				ContentFilter{})
			if err != nil {
				wf.log.Error("could not unsubscribe from peer", logging.HostID("peerID", peerID), zap.Error(err))
			}
			if params.wg != nil {
				resultChan <- WakuFilterPushResult{
					Err:    err,
					PeerID: peerID,
				}
			}
		}(peerID)
	}

	if params.wg != nil {
		params.wg.Wait()
	}

	close(resultChan)

	return resultChan, nil
}

// UnsubscribeAll is used to stop receiving messages from peer(s). It does not close subscriptions
func (wf *WakuFilterLightNode) UnsubscribeAll(ctx context.Context, opts ...FilterUnsubscribeOption) (<-chan WakuFilterPushResult, error) {
	wf.RLock()
	defer wf.RUnlock()
	if err := wf.ErrOnNotRunning(); err != nil {
		return nil, err
	}

	return wf.unsubscribeAll(ctx, opts...)
}<|MERGE_RESOLUTION|>--- conflicted
+++ resolved
@@ -240,11 +240,11 @@
 func contentFilterToPubSubTopicMap(contentFilter ContentFilter) (map[string][]string, error) {
 	pubSubTopicMap := make(map[string][]string)
 
-	if contentFilter.Topic != "" {
-		pubSubTopicMap[contentFilter.Topic] = contentFilter.ContentTopics
+	if contentFilter.PubsubTopic != "" {
+		pubSubTopicMap[contentFilter.PubsubTopic] = contentFilter.ContentTopicsList()
 	} else {
 		//Parse the content-Topics to figure out shards.
-		for _, cTopicString := range contentFilter.ContentTopics {
+		for _, cTopicString := range contentFilter.ContentTopicsList() {
 			pTopicStr, err := getPubSubTopicFromContentTopic(cTopicString)
 			if err != nil {
 				return nil, err
@@ -270,13 +270,6 @@
 		return nil, err
 	}
 
-<<<<<<< HEAD
-=======
-	if contentFilter.PubsubTopic == "" {
-		return nil, errors.New("pubsub topic is required")
-	}
-
->>>>>>> 81638fe1
 	if len(contentFilter.ContentTopics) == 0 {
 		return nil, errors.New("at least one content topic is required")
 	}
@@ -301,7 +294,6 @@
 		return nil, ErrNoPeersAvailable
 	}
 
-<<<<<<< HEAD
 	pubSubTopicMap, err := contentFilterToPubSubTopicMap(contentFilter)
 	if err != nil {
 		return nil, err
@@ -310,35 +302,29 @@
 	subscriptions := make([]*SubscriptionDetails, 0)
 	for pubSubTopic, cTopics := range pubSubTopicMap {
 		var cFilter ContentFilter
-		cFilter.Topic = pubSubTopic
-		cFilter.ContentTopics = cTopics
-		//TO OPTIMIZE: Should we parallelize these, if so till how many batches?
-		err := wf.request(ctx, params, pb.FilterSubscribeRequest_SUBSCRIBE, cFilter)
-		if err != nil {
-			wf.log.Error("Failed to subscribe for conentTopics ",
-				zap.String("pubSubTopic", pubSubTopic), zap.Strings("contentTopics", cTopics),
-				zap.Error(err))
-			failedContentTopics = append(failedContentTopics, cTopics...)
-		}
-		subscriptions = append(subscriptions, wf.subscriptions.NewSubscription(params.selectedPeer, cFilter.Topic, cFilter.ContentTopics))
-	}
+		cFilter.PubsubTopic = pubSubTopic
+		cFilter.ContentTopics = NewContentTopicSet(cTopics...)
+		existingSub := wf.subscriptions.Get(params.selectedPeer, contentFilter)
+		if existingSub != nil {
+			subscriptions = append(subscriptions, existingSub)
+		} else {
+			//TO OPTIMIZE: Should we parallelize these, if so till how many batches?
+			err := wf.request(ctx, params, pb.FilterSubscribeRequest_SUBSCRIBE, cFilter)
+			if err != nil {
+				wf.log.Error("Failed to subscribe for conentTopics ",
+					zap.String("pubSubTopic", pubSubTopic), zap.Strings("contentTopics", cTopics),
+					zap.Error(err))
+				failedContentTopics = append(failedContentTopics, cTopics...)
+			}
+			subscriptions = append(subscriptions, wf.subscriptions.NewSubscription(params.selectedPeer, cFilter))
+		}
+	}
+
 	if len(failedContentTopics) > 0 {
 		return subscriptions, fmt.Errorf("subscriptions failed for contentTopics: %s", strings.Join(failedContentTopics, ","))
 	} else {
 		return subscriptions, nil
 	}
-=======
-	existingSub := wf.subscriptions.Get(params.selectedPeer, contentFilter)
-	if existingSub != nil {
-		return existingSub, nil
-	} else {
-		err := wf.request(ctx, params, pb.FilterSubscribeRequest_SUBSCRIBE, contentFilter)
-		if err != nil {
-			return nil, err
-		}
-		return wf.subscriptions.NewSubscription(params.selectedPeer, contentFilter), nil
-	}
->>>>>>> 81638fe1
 }
 
 // FilterSubscription is used to obtain an object from which you could receive messages received via filter protocol
@@ -453,13 +439,6 @@
 		return nil, err
 	}
 
-<<<<<<< HEAD
-=======
-	if contentFilter.PubsubTopic == "" {
-		return nil, errors.New("pubsub topic is required")
-	}
-
->>>>>>> 81638fe1
 	if len(contentFilter.ContentTopics) == 0 {
 		return nil, errors.New("at least one content topic is required")
 	}
@@ -481,27 +460,20 @@
 	resultChan := make(chan WakuFilterPushResult, len(wf.subscriptions.items))
 	for pTopic, cTopics := range pubSubTopicMap {
 		var cFilter ContentFilter
-		cFilter.Topic = pTopic
-		cFilter.ContentTopics = cTopics
+		cFilter.PubsubTopic = pTopic
+		cFilter.ContentTopics = NewContentTopicSet(cTopics...)
 		for peerID := range wf.subscriptions.items {
 			if params.selectedPeer != "" && peerID != params.selectedPeer {
 				continue
 			}
 
-<<<<<<< HEAD
 			subscriptions, ok := wf.subscriptions.items[peerID]
 			if !ok || subscriptions == nil {
 				continue
 			}
-=======
-		wf.cleanupSubscriptions(peerID, contentFilter)
-		if len(subscriptions.subsPerPubsubTopic) == 0 {
-			delete(wf.subscriptions.items, peerID)
-		}
->>>>>>> 81638fe1
 
 			wf.cleanupSubscriptions(peerID, cFilter)
-			if len(subscriptions.subscriptionsPerTopic) == 0 {
+			if len(subscriptions.subsPerPubsubTopic) == 0 {
 				delete(wf.subscriptions.items, peerID)
 			}
 
