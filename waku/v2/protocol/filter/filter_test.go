--- conflicted
+++ resolved
@@ -183,11 +183,8 @@
 	s.testTopic = "/waku/2/go/filter/test"
 	s.testContentTopic = "TopicA"
 
-<<<<<<< HEAD
 	s.lightNode = s.makeWakuFilterLightNode(true, true)
-=======
-	s.lightNode = s.makeWakuFilterLightNode(true, false)
->>>>>>> db25b307
+
 	//TODO: Add tests to verify broadcaster.
 
 	s.relayNode, s.fullNode = s.makeWakuFilterFullNode(s.testTopic)
