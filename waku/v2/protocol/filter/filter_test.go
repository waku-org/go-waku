--- conflicted
+++ resolved
@@ -181,10 +181,7 @@
 }
 
 func (s *FilterTestSuite) AfterTest(suiteName, testName string) {
-<<<<<<< HEAD
 	s.Log.Info("Finished executing ", zap.String("testName", testName))
-=======
-	s.log.Info("Finished executing ", zap.String("testName", testName))
 }
 
 func (s *FilterTestSuite) TestStaticSharding() {
@@ -249,5 +246,4 @@
 
 	_, err = s.lightNode.UnsubscribeAll(s.ctx)
 	s.Require().NoError(err)
->>>>>>> a453c027
 }