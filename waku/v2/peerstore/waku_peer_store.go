package peerstore

import (
	"errors"
	"sync"

	"github.com/ethereum/go-ethereum/p2p/enode"
	"github.com/libp2p/go-libp2p/core/network"
	"github.com/libp2p/go-libp2p/core/peer"
	"github.com/libp2p/go-libp2p/core/peerstore"
	"golang.org/x/exp/slices"
)

// Origin is used to determine how the peer is identified,
// either it is statically added or discovered via one of the discovery protocols
type Origin int64

const (
	Unknown Origin = iota
	Discv5
	Static
	PeerExchange
	DNSDiscovery
	Rendezvous
	PeerManager
)

const peerOrigin = "origin"
const peerENR = "enr"
const peerDirection = "direction"
const peerPubSubTopics = "pubSubTopics"

// ConnectionFailures contains connection failure information towards all peers
type ConnectionFailures struct {
	sync.RWMutex
	failures map[peer.ID]int
}

// WakuPeerstoreImpl is a implementation of WakuPeerStore
type WakuPeerstoreImpl struct {
	peerStore    peerstore.Peerstore
	connFailures ConnectionFailures
}

// WakuPeerstore is an interface for implementing WakuPeerStore
type WakuPeerstore interface {
	SetOrigin(p peer.ID, origin Origin) error
	Origin(p peer.ID) (Origin, error)
	PeersByOrigin(origin Origin) peer.IDSlice
	SetENR(p peer.ID, enr *enode.Node) error
	ENR(p peer.ID) (*enode.Node, error)
	AddConnFailure(p peer.AddrInfo)
	ResetConnFailures(p peer.AddrInfo)
	ConnFailures(p peer.AddrInfo) int

	SetDirection(p peer.ID, direction network.Direction) error
	Direction(p peer.ID) (network.Direction, error)

	AddPubSubTopic(p peer.ID, topic string) error
	RemovePubSubTopic(p peer.ID, topic string) error
	PubSubTopics(p peer.ID) ([]string, error)
	SetPubSubTopics(p peer.ID, topics []string) error
	PeersByPubSubTopic(pubSubTopic string) peer.IDSlice
}

// NewWakuPeerstore creates a new WakuPeerStore object
func NewWakuPeerstore(p peerstore.Peerstore) peerstore.Peerstore {
	return &WakuPeerstoreImpl{
		peerStore: p,
		connFailures: ConnectionFailures{
			failures: make(map[peer.ID]int),
		},
	}
}

// SetOrigin sets origin for a specific peer.
func (ps *WakuPeerstoreImpl) SetOrigin(p peer.ID, origin Origin) error {
	return ps.peerStore.Put(p, peerOrigin, origin)
}

// Origin fetches the origin for a specific peer.
func (ps *WakuPeerstoreImpl) Origin(p peer.ID) (Origin, error) {
	result, err := ps.peerStore.Get(p, peerOrigin)
	if err != nil {
		return Unknown, err
	}

	return result.(Origin), nil
}

// PeersByOrigin returns the list of peers for a specific origin
func (ps *WakuPeerstoreImpl) PeersByOrigin(expectedOrigin Origin) peer.IDSlice {
	var result peer.IDSlice
	for _, p := range ps.Peers() {
		actualOrigin, err := ps.Origin(p)
		if err == nil && actualOrigin == expectedOrigin {
			result = append(result, p)
		}
	}
	return result
}

// SetENR sets the ENR record a peer
func (ps *WakuPeerstoreImpl) SetENR(p peer.ID, enr *enode.Node) error {
	return ps.peerStore.Put(p, peerENR, enr)
}

// ENR fetches the ENR record for a peer
func (ps *WakuPeerstoreImpl) ENR(p peer.ID) (*enode.Node, error) {
	result, err := ps.peerStore.Get(p, peerENR)
	if err != nil {
		return nil, err
	}
	return result.(*enode.Node), nil
}

// AddConnFailure increments connectionFailures for a peer
func (ps *WakuPeerstoreImpl) AddConnFailure(p peer.AddrInfo) {
	ps.connFailures.Lock()
	defer ps.connFailures.Unlock()
	ps.connFailures.failures[p.ID]++
}

// ResetConnFailures resets connectionFailures for a peer to 0
func (ps *WakuPeerstoreImpl) ResetConnFailures(p peer.AddrInfo) {
	ps.connFailures.Lock()
	defer ps.connFailures.Unlock()
	ps.connFailures.failures[p.ID] = 0
}

// ConnFailures fetches connectionFailures for a peer
func (ps *WakuPeerstoreImpl) ConnFailures(p peer.AddrInfo) int {
	ps.connFailures.RLock()
	defer ps.connFailures.RUnlock()
	return ps.connFailures.failures[p.ID]
}

// SetDirection sets connection direction for a specific peer.
func (ps *WakuPeerstoreImpl) SetDirection(p peer.ID, direction network.Direction) error {
	return ps.peerStore.Put(p, peerDirection, direction)
}

// Direction fetches the connection direction (Inbound or outBound) for a specific peer
func (ps *WakuPeerstoreImpl) Direction(p peer.ID) (network.Direction, error) {
	result, err := ps.peerStore.Get(p, peerDirection)
	if err != nil {
		return network.DirUnknown, err
	}

	return result.(network.Direction), nil
}

// AddPubSubTopic adds a new pubSubTopic for a peer
func (ps *WakuPeerstoreImpl) AddPubSubTopic(p peer.ID, topic string) error {
	existingTopics, err := ps.PubSubTopics(p)
	if err != nil {
		return err
	}
	for _, t := range existingTopics {
		if t == topic {
			return nil
		}
	}
	existingTopics = append(existingTopics, topic)
	return ps.peerStore.Put(p, peerPubSubTopics, existingTopics)
}

// RemovePubSubTopic removes a pubSubTopic from the peer
func (ps *WakuPeerstoreImpl) RemovePubSubTopic(p peer.ID, topic string) error {
	existingTopics, err := ps.PubSubTopics(p)
	if err != nil {
		return err
	}

	if len(existingTopics) == 0 {
		return nil
	}

	for i := range existingTopics {
		if existingTopics[i] == topic {
<<<<<<< HEAD
			if i != len(existingTopics)-1 {
				existingTopics = slices.Delete(existingTopics, i, i)
			}
=======
			existingTopics = append(existingTopics[:i], existingTopics[i+1:]...)
>>>>>>> 16ec2259
			break
		}
	}

	err = ps.SetPubSubTopics(p, existingTopics)
	if err != nil {
		return err
	}
	return nil
}

// SetPubSubTopics sets pubSubTopics for a peer, it also overrides existing ones that were set previously..
func (ps *WakuPeerstoreImpl) SetPubSubTopics(p peer.ID, topics []string) error {
	return ps.peerStore.Put(p, peerPubSubTopics, topics)
}

// PubSubTopics fetches list of pubSubTopics for a peer
func (ps *WakuPeerstoreImpl) PubSubTopics(p peer.ID) ([]string, error) {
	result, err := ps.peerStore.Get(p, peerPubSubTopics)
	if err != nil {
		if errors.Is(err, peerstore.ErrNotFound) {
			return nil, nil
		} else {
			return nil, err
		}
	}
	return result.([]string), nil
}

// PeersByPubSubTopic Returns list of peers by pubSubTopic
func (ps *WakuPeerstoreImpl) PeersByPubSubTopic(pubSubTopic string) peer.IDSlice {
	var result peer.IDSlice
	for _, p := range ps.Peers() {
		topics, err := ps.PubSubTopics(p)
		if err == nil {
			for _, topic := range topics {
				if topic == pubSubTopic {
					result = append(result, p)
				}
			}
		} //Note: skipping a peer in case of an error as there would be others available.
	}
	return result
}<|MERGE_RESOLUTION|>--- conflicted
+++ resolved
@@ -8,7 +8,6 @@
 	"github.com/libp2p/go-libp2p/core/network"
 	"github.com/libp2p/go-libp2p/core/peer"
 	"github.com/libp2p/go-libp2p/core/peerstore"
-	"golang.org/x/exp/slices"
 )
 
 // Origin is used to determine how the peer is identified,
@@ -178,13 +177,7 @@
 
 	for i := range existingTopics {
 		if existingTopics[i] == topic {
-<<<<<<< HEAD
-			if i != len(existingTopics)-1 {
-				existingTopics = slices.Delete(existingTopics, i, i)
-			}
-=======
 			existingTopics = append(existingTopics[:i], existingTopics[i+1:]...)
->>>>>>> 16ec2259
 			break
 		}
 	}
