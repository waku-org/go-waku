package rendezvous

import (
	"context"
	"fmt"
	"math"
	"math/rand"
	"sync"
	"time"

	"github.com/libp2p/go-libp2p/core/host"
	"github.com/libp2p/go-libp2p/core/peer"
	rvs "github.com/waku-org/go-libp2p-rendezvous"
	"github.com/waku-org/go-waku/waku/v2/peermanager"
	"github.com/waku-org/go-waku/waku/v2/peerstore"
	"github.com/waku-org/go-waku/waku/v2/protocol"
	"go.uber.org/zap"
)

const RendezvousID = rvs.RendezvousProto

type rendezvousPoint struct {
	sync.RWMutex

	id     peer.ID
	cookie []byte
}

type PeerConnector interface {
	Subscribe(context.Context, <-chan v2.PeerData)
}

type Rendezvous struct {
	host host.Host

	enableServer  bool
	db            *DB
	rendezvousSvc *rvs.RendezvousService

	rendezvousPoints []*rendezvousPoint
	peerConnector    PeerConnector

	log    *zap.Logger
	wg     sync.WaitGroup
	cancel context.CancelFunc
}

<<<<<<< HEAD
type PeerConnector interface {
	PeerChannel() chan<- peermanager.PeerData
}

=======
// NewRendezvous creates an instance of a Rendezvous which might act as rendezvous point for other nodes, or act as a client node
>>>>>>> 88d52d64
func NewRendezvous(enableServer bool, db *DB, rendezvousPoints []peer.ID, peerConnector PeerConnector, log *zap.Logger) *Rendezvous {
	logger := log.Named("rendezvous")

	var rendevousPoints []*rendezvousPoint
	for _, rp := range rendezvousPoints {
		rendevousPoints = append(rendevousPoints, &rendezvousPoint{
			id: rp,
		})
	}

	return &Rendezvous{
		enableServer:     enableServer,
		db:               db,
		rendezvousPoints: rendevousPoints,
		peerConnector:    peerConnector,
		log:              logger,
	}
}

// Sets the host to be able to mount or consume a protocol
func (r *Rendezvous) SetHost(h host.Host) {
	r.host = h
}

func (r *Rendezvous) Start(ctx context.Context) error {
	ctx, cancel := context.WithCancel(ctx)
	r.cancel = cancel

	if r.enableServer {
		err := r.db.Start(ctx)
		if err != nil {
			cancel()
			return err
		}

		r.rendezvousSvc = rvs.NewRendezvousService(r.host, r.db)
	}

	r.log.Info("rendezvous protocol started")
	return nil
}

const registerBackoff = 200 * time.Millisecond
const registerMaxRetries = 7

func (r *Rendezvous) getRandomServer() *rendezvousPoint {
	return r.rendezvousPoints[rand.Intn(len(r.rendezvousPoints))] // nolint: gosec
}

func (r *Rendezvous) Discover(ctx context.Context, topic string, numPeers int) {
	for {
		select {
		case <-ctx.Done():
			return
		default:
			server := r.getRandomServer()

			rendezvousClient := rvs.NewRendezvousClient(r.host, server.id)

			addrInfo, cookie, err := rendezvousClient.Discover(ctx, topic, numPeers, server.cookie)
			if err != nil {
				r.log.Error("could not discover new peers", zap.Error(err))
				cookie = nil
				// TODO: add backoff strategy
				// continue
			}

			if len(addrInfo) != 0 {
				server.Lock()
				server.cookie = cookie
				server.Unlock()

				peerCh := make(chan v2.PeerData)
				r.peerConnector.Subscribe(context.Background(), peerCh)
				for _, addr := range addrInfo {
					peer := peermanager.PeerData{
						Origin:   peerstore.Rendezvous,
						AddrInfo: addr,
					}
					fmt.Println("PPPPPPPPPPPPPP")
					select {
					case peerCh <- peer:
						fmt.Println("DISCOVERED")
					case <-ctx.Done():
						return
					}
				}
				close(peerCh)
			} else {
				// TODO: improve this by adding an exponential backoff?
				time.Sleep(5 * time.Second)
			}
		}
	}
}

func (r *Rendezvous) DiscoverShard(ctx context.Context, cluster uint16, shard uint16, numPeers int) {
	namespace := ShardToNamespace(cluster, shard)
	r.Discover(ctx, namespace, numPeers)
}

func (r *Rendezvous) callRegister(ctx context.Context, rendezvousClient rvs.RendezvousClient, topic string, retries int) (<-chan time.Time, int) {
	ttl, err := rendezvousClient.Register(ctx, topic, rvs.DefaultTTL)
	var t <-chan time.Time
	if err != nil {
		r.log.Error("registering rendezvous client", zap.Error(err))
		backoff := registerBackoff * time.Duration(math.Exp2(float64(retries)))
		t = time.After(backoff)
		retries++
	} else {
		t = time.After(ttl)
	}

	return t, retries
}

func (r *Rendezvous) Register(ctx context.Context, topic string) {
	for _, m := range r.rendezvousPoints {
		r.wg.Add(1)
		go func(m *rendezvousPoint) {
			r.wg.Done()

			rendezvousClient := rvs.NewRendezvousClient(r.host, m.id)
			retries := 0
			var t <-chan time.Time

			t, retries = r.callRegister(ctx, rendezvousClient, topic, retries)
			for {
				select {
				case <-ctx.Done():
					return
				case <-t:
					t, retries = r.callRegister(ctx, rendezvousClient, topic, retries)
					if retries >= registerMaxRetries {
						return
					}
				}
			}
		}(m)
	}
}

func (r *Rendezvous) RegisterShard(ctx context.Context, cluster uint16, shard uint16) {
	namespace := ShardToNamespace(cluster, shard)
	r.Register(ctx, namespace)
}

func (r *Rendezvous) RegisterRelayShards(ctx context.Context, rs protocol.RelayShards) {
	for _, idx := range rs.Indices {
		go r.RegisterShard(ctx, rs.Cluster, idx)
	}
}

func (r *Rendezvous) Stop() {
	r.cancel()
	r.wg.Wait()
	r.host.RemoveStreamHandler(rvs.RendezvousProto)
	r.rendezvousSvc = nil
}

func ShardToNamespace(cluster uint16, shard uint16) string {
	return fmt.Sprintf("rs/%d/%d", cluster, shard)
}<|MERGE_RESOLUTION|>--- conflicted
+++ resolved
@@ -27,7 +27,7 @@
 }
 
 type PeerConnector interface {
-	Subscribe(context.Context, <-chan v2.PeerData)
+	Subscribe(context.Context, <-chan peermanager.PeerData)
 }
 
 type Rendezvous struct {
@@ -45,14 +45,7 @@
 	cancel context.CancelFunc
 }
 
-<<<<<<< HEAD
-type PeerConnector interface {
-	PeerChannel() chan<- peermanager.PeerData
-}
-
-=======
 // NewRendezvous creates an instance of a Rendezvous which might act as rendezvous point for other nodes, or act as a client node
->>>>>>> 88d52d64
 func NewRendezvous(enableServer bool, db *DB, rendezvousPoints []peer.ID, peerConnector PeerConnector, log *zap.Logger) *Rendezvous {
 	logger := log.Named("rendezvous")
 
@@ -125,7 +118,7 @@
 				server.cookie = cookie
 				server.Unlock()
 
-				peerCh := make(chan v2.PeerData)
+				peerCh := make(chan peermanager.PeerData)
 				r.peerConnector.Subscribe(context.Background(), peerCh)
 				for _, addr := range addrInfo {
 					peer := peermanager.PeerData{
