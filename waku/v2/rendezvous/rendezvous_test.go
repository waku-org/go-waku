package rendezvous

import (
	"context"
	"crypto/rand"
	"database/sql"
	"fmt"
	"testing"
	"time"

	"github.com/libp2p/go-libp2p/core/peer"
	"github.com/libp2p/go-libp2p/core/peerstore"
	"github.com/multiformats/go-multiaddr"
	"github.com/stretchr/testify/require"
	"github.com/waku-org/go-waku/tests"
	"github.com/waku-org/go-waku/waku/persistence/sqlite"
	"github.com/waku-org/go-waku/waku/v2/peermanager"
	"github.com/waku-org/go-waku/waku/v2/utils"
)

type PeerConn struct {
<<<<<<< HEAD
	ch chan peermanager.PeerData
}

func (p PeerConn) PeerChannel() chan<- peermanager.PeerData {
	return p.ch
=======
	ch <-chan v2.PeerData
}

func (p *PeerConn) Subscribe(ctx context.Context, ch <-chan v2.PeerData) {
	p.ch = ch

>>>>>>> 88d52d64
}

func NewPeerConn() *PeerConn {
	x := PeerConn{}
<<<<<<< HEAD
	x.ch = make(chan peermanager.PeerData, 1000)
	return x
=======
	return &x
>>>>>>> 88d52d64
}

const testTopic = "test"

func TestRendezvous(t *testing.T) {
	port1, err := tests.FindFreePort(t, "", 5)
	require.NoError(t, err)
	host1, err := tests.MakeHost(context.Background(), port1, rand.Reader)
	require.NoError(t, err)

	var db *sql.DB
	db, migration, err := sqlite.NewDB(":memory:")
	require.NoError(t, err)

	err = migration(db)
	require.NoError(t, err)

	rdb := NewDB(context.Background(), db, utils.Logger())
	rendezvousPoint := NewRendezvous(true, rdb, nil, NewPeerConn(), utils.Logger())
	rendezvousPoint.SetHost(host1)
	err = rendezvousPoint.Start(context.Background())
	require.NoError(t, err)
	defer rendezvousPoint.Stop()

	hostInfo, _ := multiaddr.NewMultiaddr(fmt.Sprintf("/p2p/%s", host1.ID().Pretty()))
	host1Addr := host1.Addrs()[0].Encapsulate(hostInfo)

	port2, err := tests.FindFreePort(t, "", 5)
	require.NoError(t, err)
	host2, err := tests.MakeHost(context.Background(), port2, rand.Reader)
	require.NoError(t, err)

	info, err := peer.AddrInfoFromP2pAddr(host1Addr)
	require.NoError(t, err)

	host2.Peerstore().AddAddrs(info.ID, info.Addrs, peerstore.PermanentAddrTTL)
	err = host2.Peerstore().AddProtocols(info.ID, RendezvousID)
	require.NoError(t, err)

	rendezvousClient1 := NewRendezvous(false, nil, []peer.ID{host1.ID()}, NewPeerConn(), utils.Logger())
	rendezvousClient1.SetHost(host2)
	err = rendezvousClient1.Start(context.Background())
	require.NoError(t, err)
	defer rendezvousClient1.Stop()

	rendezvousClient1.Register(context.Background(), testTopic)

	port3, err := tests.FindFreePort(t, "", 5)
	require.NoError(t, err)
	host3, err := tests.MakeHost(context.Background(), port3, rand.Reader)
	require.NoError(t, err)

	host3.Peerstore().AddAddrs(info.ID, info.Addrs, peerstore.PermanentAddrTTL)
	err = host3.Peerstore().AddProtocols(info.ID, RendezvousID)
	require.NoError(t, err)

	myPeerConnector := NewPeerConn()
	rendezvousClient2 := NewRendezvous(false, nil, []peer.ID{host1.ID()}, myPeerConnector, utils.Logger())
	rendezvousClient2.SetHost(host3)
	err = rendezvousClient2.Start(context.Background())
	require.NoError(t, err)
	defer rendezvousClient2.Stop()

	timedCtx, cancel := context.WithTimeout(context.Background(), 4*time.Second)
	defer cancel()

	go rendezvousClient2.Discover(timedCtx, testTopic, 5)
	time.Sleep(500 * time.Millisecond)

	timer := time.After(3 * time.Second)
	select {
	case <-timer:
		require.Fail(t, "no peer discovered")
	case p := <-myPeerConnector.ch:
		require.Equal(t, p.AddrInfo.ID.Pretty(), host2.ID().Pretty())
	}
}<|MERGE_RESOLUTION|>--- conflicted
+++ resolved
@@ -19,30 +19,16 @@
 )
 
 type PeerConn struct {
-<<<<<<< HEAD
-	ch chan peermanager.PeerData
+	ch <-chan peermanager.PeerData
 }
 
-func (p PeerConn) PeerChannel() chan<- peermanager.PeerData {
-	return p.ch
-=======
-	ch <-chan v2.PeerData
-}
-
-func (p *PeerConn) Subscribe(ctx context.Context, ch <-chan v2.PeerData) {
+func (p *PeerConn) Subscribe(ctx context.Context, ch <-chan peermanager.PeerData) {
 	p.ch = ch
-
->>>>>>> 88d52d64
 }
 
 func NewPeerConn() *PeerConn {
 	x := PeerConn{}
-<<<<<<< HEAD
-	x.ch = make(chan peermanager.PeerData, 1000)
-	return x
-=======
 	return &x
->>>>>>> 88d52d64
 }
 
 const testTopic = "test"
