package main

import (
	"context"
	"crypto/ecdsa"
	"database/sql"
	"encoding/json"
	"fmt"
	"net"
	"os"
	"os/signal"
	"sync"
	"syscall"
	"time"

	rcmgr "github.com/libp2p/go-libp2p/p2p/host/resource-manager"
	"github.com/pbnjay/memory"
	"github.com/prometheus/client_golang/prometheus"
	"github.com/urfave/cli/v2"

	dbutils "github.com/waku-org/go-waku/waku/persistence/utils"
	wakupeerstore "github.com/waku-org/go-waku/waku/v2/peerstore"
	"github.com/waku-org/go-waku/waku/v2/rendezvous"

	"github.com/ethereum/go-ethereum/accounts/keystore"
	"github.com/ethereum/go-ethereum/crypto"
	"github.com/ethereum/go-ethereum/p2p/enode"
	dssql "github.com/ipfs/go-ds-sql"
	"go.uber.org/zap"
	"go.uber.org/zap/zapcore"

	"github.com/libp2p/go-libp2p"
	"github.com/libp2p/go-libp2p/config"
	"github.com/libp2p/go-libp2p/core/peer"
	"github.com/libp2p/go-libp2p/core/protocol"
	"github.com/libp2p/go-libp2p/p2p/transport/tcp"

	pubsub "github.com/libp2p/go-libp2p-pubsub"
	"github.com/libp2p/go-libp2p/p2p/host/peerstore/pstoreds"
	ws "github.com/libp2p/go-libp2p/p2p/transport/websocket"
	"github.com/multiformats/go-multiaddr"
	"github.com/waku-org/go-waku/cmd/waku/server/rest"
	"github.com/waku-org/go-waku/cmd/waku/server/rpc"
	"github.com/waku-org/go-waku/logging"
	"github.com/waku-org/go-waku/waku/metrics"
	"github.com/waku-org/go-waku/waku/persistence"
	"github.com/waku-org/go-waku/waku/v2/dnsdisc"
	"github.com/waku-org/go-waku/waku/v2/node"
	wprotocol "github.com/waku-org/go-waku/waku/v2/protocol"
	"github.com/waku-org/go-waku/waku/v2/protocol/filter"
	"github.com/waku-org/go-waku/waku/v2/protocol/legacy_filter"
	"github.com/waku-org/go-waku/waku/v2/protocol/lightpush"
	"github.com/waku-org/go-waku/waku/v2/protocol/peer_exchange"
	"github.com/waku-org/go-waku/waku/v2/protocol/relay"
	"github.com/waku-org/go-waku/waku/v2/protocol/store"
	"github.com/waku-org/go-waku/waku/v2/utils"
)

func requiresDB(options NodeOptions) bool {
	return options.Store.Enable || options.Rendezvous.Enable
}

func scalePerc(value float64) float64 {
	if value > 100 {
		return 100
	}

	if value < 0.1 {
		return 0.1
	}

	return value
}

const dialTimeout = 7 * time.Second

func nonRecoverErrorMsg(format string, a ...any) error {
	err := fmt.Errorf(format, a...)
	return nonRecoverError(err)
}

func nonRecoverError(err error) error {
	return cli.Exit(err.Error(), 166)
}

// Execute starts a go-waku node with settings determined by the Options parameter
func Execute(options NodeOptions) error {
	// Set encoding for logs (console, json, ...)
	// Note that libp2p reads the encoding from GOLOG_LOG_FMT env var.
	utils.InitLogger(options.LogEncoding, options.LogOutput)

	hostAddr, err := net.ResolveTCPAddr("tcp", fmt.Sprintf("%s:%d", options.Address, options.Port))
	if err != nil {
		return nonRecoverErrorMsg("invalid host address: %w", err)
	}

	prvKey, err := getPrivKey(options)
	if err != nil {
		return err
	}

	p2pPrvKey := utils.EcdsaPrivKeyToSecp256k1PrivKey(prvKey)
	id, err := peer.IDFromPublicKey(p2pPrvKey.GetPublic())
	if err != nil {
		return err
	}

	logger := utils.Logger().With(logging.HostID("node", id))

	var db *sql.DB
	var migrationFn func(*sql.DB) error
	if requiresDB(options) && options.Store.Migration {
		dbSettings := dbutils.DBSettings{
			Vacuum: options.Store.Vacuum,
		}
		db, migrationFn, err = dbutils.ExtractDBAndMigration(options.Store.DatabaseURL, dbSettings, logger)
		if err != nil {
			return nonRecoverErrorMsg("could not connect to DB: %w", err)
		}
	}

	ctx := context.Background()

	var metricsServer *metrics.Server
	if options.Metrics.Enable {
		metricsServer = metrics.NewMetricsServer(options.Metrics.Address, options.Metrics.Port, logger)
		go metricsServer.Start()
	}

	lvl, err := zapcore.ParseLevel(options.LogLevel)
	if err != nil {
		return err
	}

	nodeOpts := []node.WakuNodeOption{
		node.WithLogger(logger),
		node.WithLogLevel(lvl),
		node.WithPrivateKey(prvKey),
		node.WithHostAddress(hostAddr),
		node.WithKeepAlive(options.KeepAlive),
		node.WithMaxPeerConnections(options.MaxPeerConnections),
		node.WithPrometheusRegisterer(prometheus.DefaultRegisterer),
		node.WithPeerStoreCapacity(options.PeerStoreCapacity),
	}
	if len(options.AdvertiseAddresses) != 0 {
		nodeOpts = append(nodeOpts, node.WithAdvertiseAddresses(options.AdvertiseAddresses...))
	}

	if options.ExtIP != "" {
		ip := net.ParseIP(options.ExtIP)
		if ip == nil {
			return nonRecoverErrorMsg("could not set external IP address: invalid IP")
		}

		nodeOpts = append(nodeOpts, node.WithExternalIP(ip))
	}

	if options.DNS4DomainName != "" {
		nodeOpts = append(nodeOpts, node.WithDNS4Domain(options.DNS4DomainName))
	}

	libp2pOpts := node.DefaultLibP2POptions

	libp2pOpts = append(libp2pOpts, libp2p.PrometheusRegisterer(prometheus.DefaultRegisterer))

	memPerc := scalePerc(options.ResourceScalingMemoryPercent)
	fdPerc := scalePerc(options.ResourceScalingFDPercent)
	limits := rcmgr.DefaultLimits // Default memory limit: 1/8th of total memory, minimum 128MB, maximum 1GB
	scaledLimits := limits.Scale(int64(float64(memory.TotalMemory())*memPerc/100), int(float64(getNumFDs())*fdPerc/100))
	resourceManager, err := rcmgr.NewResourceManager(rcmgr.NewFixedLimiter(scaledLimits))
	if err != nil {
		return fmt.Errorf("could not set resource limits: %w", err)
	}

	libp2pOpts = append(libp2pOpts, libp2p.ResourceManager(resourceManager))
	libp2p.SetDefaultServiceLimits(&limits)

	if len(options.AdvertiseAddresses) == 0 {
		libp2pOpts = append(libp2pOpts, libp2p.NATPortMap()) // Attempt to open ports using uPNP for NATed hosts.)
	}

	// Node can be a circuit relay server
	if options.CircuitRelay {
		libp2pOpts = append(libp2pOpts, libp2p.EnableRelayService())
	}

	if options.ForceReachability != "" {
		libp2pOpts = append(libp2pOpts, libp2p.EnableRelay())
		nodeOpts = append(nodeOpts, node.WithCircuitRelayParams(2*time.Second, 2*time.Second))
		if options.ForceReachability == "private" {
			logger.Warn("node forced to be unreachable!")
			libp2pOpts = append(libp2pOpts, libp2p.ForceReachabilityPrivate())
		} else if options.ForceReachability == "public" {
			logger.Warn("node forced to be publicly reachable!")
			libp2pOpts = append(libp2pOpts, libp2p.ForceReachabilityPublic())
		} else {
			return nonRecoverErrorMsg("invalid reachability value")
		}
	}

	if options.UserAgent != "" {
		libp2pOpts = append(libp2pOpts, libp2p.UserAgent(options.UserAgent))
	}

	if options.Websocket.Enable {
		nodeOpts = append(nodeOpts, node.WithWebsockets(options.Websocket.Address, options.Websocket.WSPort))
	}

	if options.Websocket.Secure {
		nodeOpts = append(nodeOpts, node.WithSecureWebsockets(options.Websocket.Address, options.Websocket.WSSPort, options.Websocket.CertPath, options.Websocket.KeyPath))
	}

	if options.ShowAddresses {
		printListeningAddresses(ctx, nodeOpts, options)
		return nil
	}

	if options.Store.Enable && options.PersistPeers {
		// Create persistent peerstore
		queries, err := dbutils.NewQueries("peerstore", db)
		if err != nil {
			return nonRecoverErrorMsg("could not setup persistent peerstore database: %w", err)

		}

		datastore := dssql.NewDatastore(db, queries)
		opts := pstoreds.DefaultOpts()
		peerStore, err := pstoreds.NewPeerstore(ctx, datastore, opts)
		if err != nil {
			return nonRecoverErrorMsg("could not create persistent peerstore: %w", err)
		}

		nodeOpts = append(nodeOpts, node.WithPeerStore(peerStore))
	}

	nodeOpts = append(nodeOpts, node.WithLibP2POptions(libp2pOpts...))
	nodeOpts = append(nodeOpts, node.WithNTP())

	if options.Relay.Enable {
		var wakurelayopts []pubsub.Option
		wakurelayopts = append(wakurelayopts, pubsub.WithPeerExchange(options.Relay.PeerExchange))
		nodeOpts = append(nodeOpts, node.WithWakuRelayAndMinPeers(options.Relay.MinRelayPeersToPublish, wakurelayopts...))
	}

	nodeOpts = append(nodeOpts, node.WithWakuFilterLightNode())

	if options.Filter.Enable {
		nodeOpts = append(nodeOpts, node.WithWakuFilterFullNode(filter.WithTimeout(options.Filter.Timeout)))
	}

	if options.Filter.UseV1 {
		nodeOpts = append(nodeOpts, node.WithLegacyWakuFilter(!options.Filter.DisableFullNode, legacy_filter.WithTimeout(options.Filter.Timeout)))
	}

	var dbStore *persistence.DBStore
	if requiresDB(options) {
		dbOptions := []persistence.DBOption{
			persistence.WithDB(db),
			persistence.WithRetentionPolicy(options.Store.RetentionMaxMessages, options.Store.RetentionTime),
		}

		if options.Store.Migration {
			dbOptions = append(dbOptions, persistence.WithMigrations(migrationFn)) // TODO: refactor migrations out of DBStore, or merge DBStore with rendezvous DB
		}

		dbStore, err = persistence.NewDBStore(prometheus.DefaultRegisterer, logger, dbOptions...)
		if err != nil {
			return nonRecoverErrorMsg("error setting up db store: %w", err)
		}

		nodeOpts = append(nodeOpts, node.WithMessageProvider(dbStore))
	}

	if options.Store.Enable {
		nodeOpts = append(nodeOpts, node.WithWakuStore())
		nodeOpts = append(nodeOpts, node.WithMessageProvider(dbStore))
	}

	if options.LightPush.Enable {
		nodeOpts = append(nodeOpts, node.WithLightPush())
	}

	var discoveredNodes []dnsdisc.DiscoveredNode
	if options.DNSDiscovery.Enable {
		if len(options.DNSDiscovery.URLs.Value()) != 0 {
			for _, url := range options.DNSDiscovery.URLs.Value() {
				logger.Info("attempting DNS discovery with ", zap.String("URL", url))
				nodes, err := dnsdisc.RetrieveNodes(ctx, url, dnsdisc.WithNameserver(options.DNSDiscovery.Nameserver))
				if err != nil {
					logger.Warn("dns discovery error ", zap.Error(err))
				} else {
					var discPeerInfo []peer.AddrInfo
					for _, n := range nodes {
						discPeerInfo = append(discPeerInfo, n.PeerInfo)
					}
					logger.Info("found dns entries ", zap.Any("nodes", discPeerInfo))
					discoveredNodes = append(discoveredNodes, nodes...)
				}
			}
		} else {
			return nonRecoverErrorMsg("DNS discovery URL is required")
		}
	}

	if options.DiscV5.Enable {
		var bootnodes []*enode.Node
		for _, addr := range options.DiscV5.Nodes.Value() {
			bootnode, err := enode.Parse(enode.ValidSchemes, addr)
			if err != nil {
				logger.Fatal("parsing ENR", zap.Error(err))
			}
			bootnodes = append(bootnodes, bootnode)
		}

		for _, n := range discoveredNodes {
			if n.ENR != nil {
				bootnodes = append(bootnodes, n.ENR)
			}
		}

		nodeOpts = append(nodeOpts, node.WithDiscoveryV5(options.DiscV5.Port, bootnodes, options.DiscV5.AutoUpdate))
	}

	if options.PeerExchange.Enable {
		nodeOpts = append(nodeOpts, node.WithPeerExchange())
	}

	if options.Rendezvous.Enable {
		rdb := rendezvous.NewDB(db, logger)
		nodeOpts = append(nodeOpts, node.WithRendezvous(rdb))
	}

	utils.Logger().Info("Version details ", zap.String("version", node.Version), zap.String("commit", node.GitCommit))

	if err = checkForRLN(logger, options, &nodeOpts); err != nil {
		return nonRecoverError(err)
	}

	wakuNode, err := node.New(nodeOpts...)
	if err != nil {
		return fmt.Errorf("could not instantiate waku: %w", err)
	}

	//Process pubSub and contentTopics specified and arrive at all corresponding pubSubTopics
	pubSubTopicMap, err := processTopics(options)
	if err != nil {
		return nonRecoverError(err)
	}

	pubSubTopicMapKeys := make([]string, 0, len(pubSubTopicMap))
	for k := range pubSubTopicMap {
		pubSubTopicMapKeys = append(pubSubTopicMapKeys, k)
	}

	if options.Filter.UseV1 {
		if err := addStaticPeers(wakuNode, options.Filter.NodesV1, pubSubTopicMapKeys, legacy_filter.FilterID_v20beta1); err != nil {
			return err
		}
	}

	if err = wakuNode.Start(ctx); err != nil {
		return nonRecoverError(err)
	}

	for _, d := range discoveredNodes {
		wakuNode.AddDiscoveredPeer(d.PeerID, d.PeerInfo.Addrs, wakupeerstore.DNSDiscovery, nil, true)
	}

	//For now assuming that static peers added support/listen on all topics specified via commandLine.
	staticPeers := map[protocol.ID][]multiaddr.Multiaddr{
		store.StoreID_v20beta4:            options.Store.Nodes,
		lightpush.LightPushID_v20beta1:    options.LightPush.Nodes,
		rendezvous.RendezvousID:           options.Rendezvous.Nodes,
		filter.FilterSubscribeID_v20beta1: options.Filter.Nodes,
	}
	for protocolID, peers := range staticPeers {
		if err = addStaticPeers(wakuNode, peers, pubSubTopicMapKeys, protocolID); err != nil {
			return err
		}
	}

	var wg sync.WaitGroup

	if options.Relay.Enable {
		for nodeTopic, cTopics := range pubSubTopicMap {
			nodeTopic := nodeTopic
<<<<<<< HEAD
			_, err := wakuNode.Relay().Subscribe(ctx, wprotocol.NewContentFilter(nodeTopic, cTopics...))
			failOnErr(err, "Error subscring to topic")
=======
			sub, err := wakuNode.Relay().SubscribeToTopic(ctx, nodeTopic)
			if err != nil {
				return err
			}

			sub.Unsubscribe()

>>>>>>> 4af7e7a5
			if len(options.Rendezvous.Nodes) != 0 {
				// Register the node in rendezvous point
				iter := rendezvous.NewRendezvousPointIterator(options.Rendezvous.Nodes)

				wg.Add(1)
				go func(nodeTopic string) {
					t := time.NewTicker(rendezvous.RegisterDefaultTTL)
					defer t.Stop()
					defer wg.Done()

					for {
						select {
						case <-ctx.Done():
							return
						case <-t.C:
							// Register in rendezvous points periodically
							wakuNode.Rendezvous().RegisterWithNamespace(ctx, nodeTopic, iter.RendezvousPoints())
						}
					}
				}(nodeTopic)

				wg.Add(1)
				go func(nodeTopic string) {
					defer wg.Done()
					desiredOutDegree := wakuNode.Relay().Params().D
					t := time.NewTicker(7 * time.Second)
					defer t.Stop()
					for {
						select {
						case <-ctx.Done():
							return
						case <-t.C:
							peerCnt := len(wakuNode.Relay().PubSub().ListPeers(nodeTopic))
							peersToFind := desiredOutDegree - peerCnt
							if peersToFind <= 0 {
								continue
							}

							rp := <-iter.Next(ctx)
							if rp == nil {
								continue
							}
							ctx, cancel := context.WithTimeout(ctx, 7*time.Second)
							wakuNode.Rendezvous().DiscoverWithNamespace(ctx, nodeTopic, rp, peersToFind)
							cancel()
						}
					}
				}(nodeTopic)

			}
		}

		for _, protectedTopic := range options.Relay.ProtectedTopics {
			if err := wakuNode.Relay().AddSignedTopicValidator(protectedTopic.Topic, protectedTopic.PublicKey); err != nil {
				return nonRecoverErrorMsg("could not add signed topic validator: %w", err)
			}
		}
	}

	for _, n := range options.StaticNodes {
		go func(ctx context.Context, node multiaddr.Multiaddr) {
			ctx, cancel := context.WithTimeout(ctx, dialTimeout)
			defer cancel()
			err = wakuNode.DialPeerWithMultiAddress(ctx, node)
			if err != nil {
				logger.Error("dialing peer", zap.Error(err))
			}
		}(ctx, n)
	}

	if options.DiscV5.Enable {
		if err = wakuNode.DiscV5().Start(ctx); err != nil {
			logger.Fatal("starting discovery v5", zap.Error(err))
		}
	}

	// retrieve and connect to peer exchange peers
	if options.PeerExchange.Enable && options.PeerExchange.Node != nil {
		logger.Info("retrieving peer info via peer exchange protocol")

		peerID, err := wakuNode.AddPeer(*options.PeerExchange.Node, wakupeerstore.Static,
			pubSubTopicMapKeys, peer_exchange.PeerExchangeID_v20alpha1)
		if err != nil {
			logger.Error("adding peer exchange peer", logging.MultiAddrs("node", *options.PeerExchange.Node), zap.Error(err))
		} else {
			desiredOutDegree := wakuNode.Relay().Params().D
			if err = wakuNode.PeerExchange().Request(ctx, desiredOutDegree, peer_exchange.WithPeer(peerID)); err != nil {
				logger.Error("requesting peers via peer exchange", zap.Error(err))
			}
		}
	}

	if len(discoveredNodes) != 0 {
		for _, n := range discoveredNodes {
			go func(ctx context.Context, info peer.AddrInfo) {
				ctx, cancel := context.WithTimeout(ctx, dialTimeout)
				defer cancel()
				err = wakuNode.DialPeerWithInfo(ctx, info)
				if err != nil {
					logger.Error("dialing peer", logging.HostID("peer", info.ID), zap.Error(err))
				}
			}(ctx, n.PeerInfo)

		}
	}

	var rpcServer *rpc.WakuRPC
	if options.RPCServer.Enable {
		rpcServer = rpc.NewWakuRPC(wakuNode, options.RPCServer.Address, options.RPCServer.Port, options.RPCServer.Admin, options.PProf, options.RPCServer.RelayCacheCapacity, logger)
		rpcServer.Start()
	}

	var restServer *rest.WakuRest
	if options.RESTServer.Enable {
		wg.Add(1)
		restServer = rest.NewWakuRest(wakuNode, options.RESTServer.Address, options.RESTServer.Port, options.PProf, options.RESTServer.RelayCacheCapacity, logger)
		restServer.Start(ctx, &wg)
	}

	wg.Wait()
	logger.Info("Node setup complete")

	// Wait for a SIGINT or SIGTERM signal
	ch := make(chan os.Signal, 1)
	signal.Notify(ch, syscall.SIGINT, syscall.SIGTERM)
	<-ch
	logger.Info("Received signal, shutting down...")

	// shut the node down
	wakuNode.Stop()

	if options.RPCServer.Enable {
		if err := rpcServer.Stop(ctx); err != nil {
			return err
		}
	}

	if options.RESTServer.Enable {
		if err := restServer.Stop(ctx); err != nil {
			return err
		}
	}

	if options.Metrics.Enable {
		if err = metricsServer.Stop(ctx); err != nil {
			return err
		}
	}

	if db != nil {
		if err = db.Close(); err != nil {
			return err
		}
	}

	return nil
}

<<<<<<< HEAD
func processTopics(options NodeOptions) map[string][]string {
=======
func processTopics(options NodeOptions) (map[string]struct{}, error) {
>>>>>>> 4af7e7a5
	//Using a map to avoid duplicate pub-sub topics that can result from autosharding
	// or same-topic being passed twice.
	pubSubTopicMap := make(map[string][]string)

	for _, topic := range options.Relay.Topics.Value() {
		pubSubTopicMap[topic] = []string{}
	}

	for _, topic := range options.Relay.PubSubTopics.Value() {
		pubSubTopicMap[topic] = []string{}
	}

	//Get pubSub topics from contentTopics if they are as per autosharding
	for _, cTopic := range options.Relay.ContentTopics.Value() {
		contentTopic, err := wprotocol.StringToContentTopic(cTopic)
		if err != nil {
			return nil, err
		}
		pTopic := wprotocol.GetShardFromContentTopic(contentTopic, wprotocol.GenerationZeroShardsCount)
		if _, ok := pubSubTopicMap[pTopic.String()]; !ok {
			pubSubTopicMap[pTopic.String()] = []string{}
		}
		pubSubTopicMap[pTopic.String()] = append(pubSubTopicMap[pTopic.String()], cTopic)
	}
	//If no topics are passed, then use default waku topic.
	if len(pubSubTopicMap) == 0 {
		pubSubTopicMap[relay.DefaultWakuTopic] = []string{}
	}

	return pubSubTopicMap, nil
}

func addStaticPeers(wakuNode *node.WakuNode, addresses []multiaddr.Multiaddr, pubSubTopics []string, protocols ...protocol.ID) error {
	for _, addr := range addresses {
		_, err := wakuNode.AddPeer(addr, wakupeerstore.Static, pubSubTopics, protocols...)
		if err != nil {
			return fmt.Errorf("could not add static peer: %w", err)
		}
	}
	return nil
}

func loadPrivateKeyFromFile(path string, passwd string) (*ecdsa.PrivateKey, error) {
	src, err := os.ReadFile(path)
	if err != nil {
		return nil, err
	}

	var encryptedK keystore.CryptoJSON
	err = json.Unmarshal(src, &encryptedK)
	if err != nil {
		return nil, err
	}

	pKey, err := keystore.DecryptDataV3(encryptedK, passwd)
	if err != nil {
		return nil, err
	}

	return crypto.ToECDSA(pKey)
}

func getPrivKey(options NodeOptions) (*ecdsa.PrivateKey, error) {
	var prvKey *ecdsa.PrivateKey
	// get private key from nodeKey or keyFile
	if options.NodeKey != nil {
		prvKey = options.NodeKey
	} else {
		if _, err := os.Stat(options.KeyFile); err == nil {
			if prvKey, err = loadPrivateKeyFromFile(options.KeyFile, options.KeyPasswd); err != nil {
				return nil, fmt.Errorf("could not read keyfile: %w", err)
			}
		} else {
			if os.IsNotExist(err) {
				if prvKey, err = crypto.GenerateKey(); err != nil {
					return nil, fmt.Errorf("error generating key: %w", err)
				}
			} else {
				return nil, fmt.Errorf("could not read keyfile: %w", err)
			}
		}
	}
	return prvKey, nil
}

func printListeningAddresses(ctx context.Context, nodeOpts []node.WakuNodeOption, options NodeOptions) {
	params := new(node.WakuNodeParameters)
	for _, opt := range nodeOpts {
		err := opt(params)
		if err != nil {
			panic(err)
		}
	}

	var libp2pOpts []config.Option
	libp2pOpts = append(libp2pOpts,
		params.Identity(),
		libp2p.ListenAddrs(params.MultiAddresses()...),
	)

	if options.Websocket.Secure {
		transports := libp2p.ChainOptions(
			libp2p.Transport(tcp.NewTCPTransport),
			libp2p.Transport(ws.New, ws.WithTLSConfig(params.TLSConfig())),
		)
		libp2pOpts = append(libp2pOpts, transports)
	}

	addrFactory := params.AddressFactory()
	if addrFactory != nil {
		libp2pOpts = append(libp2pOpts, libp2p.AddrsFactory(addrFactory))
	}

	h, err := libp2p.New(libp2pOpts...)
	if err != nil {
		panic(err)
	}

	hostAddrs := utils.EncapsulatePeerID(h.ID(), h.Addrs()...)
	for _, addr := range hostAddrs {
		fmt.Println(addr)
	}

}<|MERGE_RESOLUTION|>--- conflicted
+++ resolved
@@ -384,18 +384,11 @@
 	if options.Relay.Enable {
 		for nodeTopic, cTopics := range pubSubTopicMap {
 			nodeTopic := nodeTopic
-<<<<<<< HEAD
 			_, err := wakuNode.Relay().Subscribe(ctx, wprotocol.NewContentFilter(nodeTopic, cTopics...))
-			failOnErr(err, "Error subscring to topic")
-=======
-			sub, err := wakuNode.Relay().SubscribeToTopic(ctx, nodeTopic)
 			if err != nil {
 				return err
 			}
 
-			sub.Unsubscribe()
-
->>>>>>> 4af7e7a5
 			if len(options.Rendezvous.Nodes) != 0 {
 				// Register the node in rendezvous point
 				iter := rendezvous.NewRendezvousPointIterator(options.Rendezvous.Nodes)
@@ -554,11 +547,8 @@
 	return nil
 }
 
-<<<<<<< HEAD
-func processTopics(options NodeOptions) map[string][]string {
-=======
-func processTopics(options NodeOptions) (map[string]struct{}, error) {
->>>>>>> 4af7e7a5
+func processTopics(options NodeOptions) (map[string][]string, error) {
+
 	//Using a map to avoid duplicate pub-sub topics that can result from autosharding
 	// or same-topic being passed twice.
 	pubSubTopicMap := make(map[string][]string)
