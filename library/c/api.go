// Set of functions that are exported when go-waku is built as a static/dynamic library
package main

/*
#include <stdlib.h>
#include <stddef.h>

// The possible returned values for the functions that return int
static const int RET_OK = 0;
static const int RET_ERR = 1;
static const int RET_MISSING_CALLBACK = 2;

typedef void (*WakuCallBack) (int ret_code, const char* msg, void * user_data);
*/
import "C"
import (
	"fmt"
	"unsafe"

	"github.com/waku-org/go-waku/library"
	"github.com/waku-org/go-waku/waku/v2/protocol"
)

func main() {}

// Initialize a waku node. Receives a JSON string containing the configuration
// for the node. It can be NULL. Example configuration:
// ```
// {"host": "0.0.0.0", "port": 60000, "advertiseAddr": "1.2.3.4", "nodeKey": "0x123...567", "keepAliveInterval": 20, "relay": true}
// ```
// All keys are optional. If not specified a default value will be set:
// - host: IP address. Default 0.0.0.0
// - port: TCP port to listen. Default 60000. Use 0 for random
// - advertiseAddr: External IP
// - nodeKey: secp256k1 private key. Default random
// - keepAliveInterval: interval in seconds to ping all peers
// - relay: Enable WakuRelay. Default `true`
// - relayTopics: Array of pubsub topics that WakuRelay will automatically subscribe to when the node starts
// - gossipsubParams: an object containing custom gossipsub parameters. All attributes are optional, and if not specified, it will use default values.
//   - d: optimal degree for a GossipSub topic mesh. Default `6`
//   - dLow: lower bound on the number of peers we keep in a GossipSub topic mesh. Default `5`
//   - dHigh: upper bound on the number of peers we keep in a GossipSub topic mesh. Default `12`
//   - dScore: affects how peers are selected when pruning a mesh due to over subscription. Default `4`
//   - dOut: sets the quota for the number of outbound connections to maintain in a topic mesh. Default `2`
//   - historyLength: controls the size of the message cache used for gossip. Default `5`
//   - historyGossip: controls how many cached message ids we will advertise in IHAVE gossip messages. Default `3`
//   - dLazy: affects how many peers we will emit gossip to at each heartbeat. Default `6`
//   - gossipFactor: affects how many peers we will emit gossip to at each heartbeat. Default `0.25`
//   - gossipRetransmission: controls how many times we will allow a peer to request the same message id through IWANT gossip before we start ignoring them. Default `3`
//   - heartbeatInitialDelayMs: short delay in milliseconds before the heartbeat timer begins after the router is initialized. Default `100` milliseconds
//   - heartbeatIntervalSeconds: controls the time between heartbeats. Default `1` second
//   - slowHeartbeatWarning: duration threshold for heartbeat processing before emitting a warning. Default `0.1`
//   - fanoutTTLSeconds: controls how long we keep track of the fanout state. Default `60` seconds
//   - prunePeers: controls the number of peers to include in prune Peer eXchange. Default `16`
//   - pruneBackoffSeconds: controls the backoff time for pruned peers. Default `60` seconds
//   - unsubscribeBackoffSeconds: controls the backoff time to use when unsuscribing from a topic. Default `10` seconds
//   - connectors: number of active connection attempts for peers obtained through PX. Default `8`
//   - maxPendingConnections: maximum number of pending connections for peers attempted through px. Default `128`
//   - connectionTimeoutSeconds: timeout in seconds for connection attempts. Default `30` seconds
//   - directConnectTicks: the number of heartbeat ticks for attempting to reconnect direct peers that are not currently connected. Default `300`
//   - directConnectInitialDelaySeconds: initial delay before opening connections to direct peers. Default `1` second
//   - opportunisticGraftTicks: number of heartbeat ticks for attempting to improve the mesh with opportunistic grafting. Default `60`
//   - opportunisticGraftPeers: the number of peers to opportunistically graft. Default `2`
//   - graftFloodThresholdSeconds: If a GRAFT comes before GraftFloodThresholdSeconds has elapsed since the last PRUNE, then there is an extra score penalty applied to the peer through P7. Default `10` seconds
//   - maxIHaveLength: max number of messages to include in an IHAVE message, also controls the max number of IHAVE ids we will accept and request with IWANT from a peer within a heartbeat. Default `5000`
//   - maxIHaveMessages: max number of IHAVE messages to accept from a peer within a heartbeat. Default `10`
//   - iWantFollowupTimeSeconds: Time to wait for a message requested through IWANT following an IHAVE advertisement. Default `3` seconds
//   - seenMessagesTTLSeconds:  configures when a previously seen message ID can be forgotten about. Default `120` seconds
//
// - minPeersToPublish: The minimum number of peers required on a topic to allow broadcasting a message. Default `0`
// - legacyFilter: Enable LegacyFilter. Default `false`
// - discV5: Enable DiscoveryV5. Default `false`
// - discV5BootstrapNodes: Array of bootstrap nodes ENR
// - discV5UDPPort: UDP port for DiscoveryV5
// - logLevel: Set the log level. Default `INFO`. Allowed values "DEBUG", "INFO", "WARN", "ERROR", "DPANIC", "PANIC", "FATAL"
// - store: Enable Store. Default `false`
// - databaseURL: url connection string. Default: "sqlite3://store.db". Also accepts PostgreSQL connection strings
// - storeRetentionMaxMessages: max number of messages to store in the database. Default 10000
// - storeRetentionTimeSeconds: max number of seconds that a message will be persisted in the database. Default 2592000 (30d)
// - websockets: an optional object containing settings to setup the websocket configuration
//   - enabled: indicates if websockets support will be enabled. Default `false`
//   - host: listening address for websocket connections. Default `0.0.0.0`
//   - port: TCP listening port for websocket connection (0 for random, binding to 443 requires root access). Default: `60001“, if secure websockets support is enabled, the default is `6443“
//   - secure: enable secure websockets support. Default `false`
//   - certPath: secure websocket certificate path
//   - keyPath: secure websocket key path
//
// - dns4DomainName: the domain name resolving to the node's public IPv4 address.
//
//export waku_new
func waku_new(configJSON *C.char, cb C.WakuCallBack, userData unsafe.Pointer) C.int {
	err := library.NewNode(C.GoString(configJSON))
	return onError(err, cb, userData)
}

// Starts the waku node
//
//export waku_start
func waku_start(onErr C.WakuCallBack, userData unsafe.Pointer) C.int {
	err := library.Start()
	return onError(err, onErr, userData)
}

// Stops a waku node
//
//export waku_stop
func waku_stop(onErr C.WakuCallBack, userData unsafe.Pointer) C.int {
	err := library.Stop()
	return onError(err, onErr, userData)
}

// Determine is a node is started or not
//
//export waku_is_started
func waku_is_started() C.int {
	started := library.IsStarted()
	if started {
		return 1
	}
	return 0
}

type fn func() (string, error)

func singleFnExec(f fn, cb C.WakuCallBack, userData unsafe.Pointer) C.int {
	result, err := f()
	if err != nil {
		return onError(err, cb, userData)
	}
	return onSuccesfulResponse(result, cb, userData)
}

// Obtain the peer ID of the waku node
//
//export waku_peerid
func waku_peerid(cb C.WakuCallBack, userData unsafe.Pointer) C.int {
	return singleFnExec(func() (string, error) {
		return library.PeerID()
	}, cb, userData)
}

// Obtain the multiaddresses the wakunode is listening to
//
//export waku_listen_addresses
func waku_listen_addresses(cb C.WakuCallBack, userData unsafe.Pointer) C.int {
	return singleFnExec(func() (string, error) {
		return library.ListenAddresses()
	}, cb, userData)
}

// Add node multiaddress and protocol to the wakunode peerstore
//
//export waku_add_peer
func waku_add_peer(address *C.char, protocolID *C.char, cb C.WakuCallBack, userData unsafe.Pointer) C.int {
	return singleFnExec(func() (string, error) {
		return library.AddPeer(C.GoString(address), C.GoString(protocolID))
	}, cb, userData)
}

// Connect to peer at multiaddress. if ms > 0, cancel the function execution if it takes longer than N milliseconds
//
//export waku_connect
func waku_connect(address *C.char, ms C.int, cb C.WakuCallBack, userData unsafe.Pointer) C.int {
	err := library.Connect(C.GoString(address), int(ms))
	return onError(err, cb, userData)
}

// Connect to known peer by peerID. if ms > 0, cancel the function execution if it takes longer than N milliseconds
//
//export waku_connect_peerid
func waku_connect_peerid(peerID *C.char, ms C.int, cb C.WakuCallBack, userData unsafe.Pointer) C.int {
	err := library.ConnectPeerID(C.GoString(peerID), int(ms))
	return onError(err, cb, userData)
}

// Close connection to a known peer by peerID
//
//export waku_disconnect
func waku_disconnect(peerID *C.char, cb C.WakuCallBack, userData unsafe.Pointer) C.int {
	err := library.Disconnect(C.GoString(peerID))
	return onError(err, cb, userData)
}

// Get number of connected peers
//
//export waku_peer_cnt
func waku_peer_cnt(cb C.WakuCallBack, userData unsafe.Pointer) C.int {
	return singleFnExec(func() (string, error) {
		peerCnt, err := library.PeerCnt()
		return fmt.Sprintf("%d", peerCnt), err
	}, cb, userData)
}

// Create a content topic string according to RFC 23
//
//export waku_content_topic
func waku_content_topic(applicationName *C.char, applicationVersion C.uint, contentTopicName *C.char, encoding *C.char, cb C.WakuCallBack, userData unsafe.Pointer) C.int {
	contentTopic, _ := protocol.NewContentTopic(C.GoString(applicationName), uint32(applicationVersion), C.GoString(contentTopicName), C.GoString(encoding))
	return onSuccesfulResponse(contentTopic.String(), cb, userData)
}

<<<<<<< HEAD
=======
// Create a pubsub topic string according to RFC 23
//
//export waku_pubsub_topic
func waku_pubsub_topic(name *C.char, encoding *C.char, cb C.WakuCallBack, userData unsafe.Pointer) C.int {
	topic := library.PubsubTopic(C.GoString(name), C.GoString(encoding))
	return onSuccesfulResponse(topic, cb, userData)
}

>>>>>>> db222a24
// Get the default pubsub topic used in waku2: /waku/2/default-waku/proto
//
//export waku_default_pubsub_topic
func waku_default_pubsub_topic(cb C.WakuCallBack, userData unsafe.Pointer) C.int {
	return onSuccesfulResponse(library.DefaultPubsubTopic(), cb, userData)
}

// Register callback to act as signal handler and receive application signals
// (in JSON) which are used to react to asynchronous events in waku. The function
// signature for the callback should be `void myCallback(char* signalJSON)`
//
//export waku_set_event_callback
func waku_set_event_callback(cb C.WakuCallBack) {
	library.SetEventCallback(unsafe.Pointer(cb))
}

// Retrieve the list of peers known by the waku node
//
//export waku_peers
func waku_peers(cb C.WakuCallBack, userData unsafe.Pointer) C.int {
	return singleFnExec(func() (string, error) {
		return library.Peers()
	}, cb, userData)
}<|MERGE_RESOLUTION|>--- conflicted
+++ resolved
@@ -199,17 +199,7 @@
 	return onSuccesfulResponse(contentTopic.String(), cb, userData)
 }
 
-<<<<<<< HEAD
-=======
-// Create a pubsub topic string according to RFC 23
-//
-//export waku_pubsub_topic
-func waku_pubsub_topic(name *C.char, encoding *C.char, cb C.WakuCallBack, userData unsafe.Pointer) C.int {
-	topic := library.PubsubTopic(C.GoString(name), C.GoString(encoding))
-	return onSuccesfulResponse(topic, cb, userData)
-}
-
->>>>>>> db222a24
+
 // Get the default pubsub topic used in waku2: /waku/2/default-waku/proto
 //
 //export waku_default_pubsub_topic
