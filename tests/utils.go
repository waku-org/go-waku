package tests

import (
	"context"
	"crypto/rand"
	"encoding/hex"
	"fmt"
	"io"
	"net"
	"sync"
	"testing"

	"github.com/ethereum/go-ethereum/log"
	"github.com/libp2p/go-libp2p"
	"github.com/libp2p/go-libp2p/core/crypto"
	"github.com/libp2p/go-libp2p/core/host"
	"github.com/libp2p/go-libp2p/core/peer"
	"github.com/libp2p/go-libp2p/p2p/host/peerstore/pstoremem"
	"github.com/multiformats/go-multiaddr"
	"github.com/waku-org/go-waku/waku/v2/peermanager"
	"github.com/waku-org/go-waku/waku/v2/peerstore"
	"github.com/waku-org/go-waku/waku/v2/protocol/pb"
)

// GetHostAddress returns the first listen address used by a host
func GetHostAddress(ha host.Host) multiaddr.Multiaddr {
	return ha.Addrs()[0]
}

// FindFreePort returns an available port number
func FindFreePort(t *testing.T, host string, maxAttempts int) (int, error) {
	t.Helper()

	if host == "" {
		host = "localhost"
	}

	for i := 0; i < maxAttempts; i++ {
		addr, err := net.ResolveTCPAddr("tcp", net.JoinHostPort(host, "0"))
		if err != nil {
			t.Logf("unable to resolve tcp addr: %v", err)
			continue
		}
		l, err := net.ListenTCP("tcp", addr)
		if err != nil {
			l.Close()
			t.Logf("unable to listen on addr %q: %v", addr, err)
			continue
		}

		port := l.Addr().(*net.TCPAddr).Port
		l.Close()
		return port, nil

	}

	return 0, fmt.Errorf("no free port found")
}

// FindFreePort returns an available port number
func FindFreeUDPPort(t *testing.T, host string, maxAttempts int) (int, error) {
	t.Helper()

	if host == "" {
		host = "localhost"
	}

	for i := 0; i < maxAttempts; i++ {
		addr, err := net.ResolveUDPAddr("udp", net.JoinHostPort(host, "0"))
		if err != nil {
			t.Logf("unable to resolve tcp addr: %v", err)
			continue
		}
		l, err := net.ListenUDP("udp", addr)
		if err != nil {
			l.Close()
			t.Logf("unable to listen on addr %q: %v", addr, err)
			continue
		}

		port := l.LocalAddr().(*net.UDPAddr).Port
		l.Close()
		return port, nil

	}

	return 0, fmt.Errorf("no free port found")
}

// MakeHost creates a Libp2p host with a random key on a specific port
func MakeHost(ctx context.Context, port int, randomness io.Reader) (host.Host, error) {
	// Creates a new RSA key pair for this host.
	prvKey, _, err := crypto.GenerateKeyPairWithReader(crypto.RSA, 2048, randomness)
	if err != nil {
		log.Error(err.Error())
		return nil, err
	}

	// 0.0.0.0 will listen on any interface device.
	sourceMultiAddr, err := multiaddr.NewMultiaddr(fmt.Sprintf("/ip4/127.0.0.1/tcp/%d", port))
	if err != nil {
		return nil, err
	}

	ps, err := pstoremem.NewPeerstore()
	if err != nil {
		return nil, err
	}

	psWrapper := peerstore.NewWakuPeerstore(ps)
	if err != nil {
		return nil, err
	}

	// libp2p.New constructs a new libp2p Host.
	// Other options can be added here.
	return libp2p.New(
		libp2p.Peerstore(psWrapper),
		libp2p.ListenAddrs(sourceMultiAddr),
		libp2p.Identity(prvKey),
	)
}

// CreateWakuMessage creates a WakuMessage protobuffer with default values and a custom contenttopic and timestamp
func CreateWakuMessage(contentTopic string, timestamp int64) *pb.WakuMessage {
	return &pb.WakuMessage{Payload: []byte{1, 2, 3}, ContentTopic: contentTopic, Version: 0, Timestamp: timestamp}
}

// RandomHex returns a random hex string of n bytes
func RandomHex(n int) (string, error) {
	bytes := make([]byte, n)
	if _, err := rand.Read(bytes); err != nil {
		return "", err
	}
	return hex.EncodeToString(bytes), nil
}

type TestPeerDiscoverer struct {
	sync.RWMutex
	peerMap map[peer.ID]struct{}
	peerCh  chan peermanager.PeerData
}

func NewTestPeerDiscoverer() *TestPeerDiscoverer {
	result := &TestPeerDiscoverer{
		peerMap: make(map[peer.ID]struct{}),
		peerCh:  make(chan peermanager.PeerData, 10),
	}

	return result
}

<<<<<<< HEAD
func (t *TestPeerDiscoverer) PeerChannel() chan<- peermanager.PeerData {
	return t.peerCh
=======
func (t *TestPeerDiscoverer) Subscribe(ctx context.Context, ch <-chan v2.PeerData) {
	go func() {
		for p := range ch {
			t.Lock()
			t.peerMap[p.AddrInfo.ID] = struct{}{}
			t.Unlock()
		}
	}()
>>>>>>> 88d52d64
}

func (t *TestPeerDiscoverer) HasPeer(p peer.ID) bool {
	t.RLock()
	defer t.RUnlock()
	_, ok := t.peerMap[p]
	return ok
}

func (t *TestPeerDiscoverer) PeerCount() int {
	t.RLock()
	defer t.RUnlock()
	return len(t.peerMap)
}

func (t *TestPeerDiscoverer) Clear() {
	t.Lock()
	defer t.Unlock()
	t.peerMap = make(map[peer.ID]struct{})
}<|MERGE_RESOLUTION|>--- conflicted
+++ resolved
@@ -150,11 +150,7 @@
 	return result
 }
 
-<<<<<<< HEAD
-func (t *TestPeerDiscoverer) PeerChannel() chan<- peermanager.PeerData {
-	return t.peerCh
-=======
-func (t *TestPeerDiscoverer) Subscribe(ctx context.Context, ch <-chan v2.PeerData) {
+func (t *TestPeerDiscoverer) Subscribe(ctx context.Context, ch <-chan peermanager.PeerData) {
 	go func() {
 		for p := range ch {
 			t.Lock()
@@ -162,7 +158,6 @@
 			t.Unlock()
 		}
 	}()
->>>>>>> 88d52d64
 }
 
 func (t *TestPeerDiscoverer) HasPeer(p peer.ID) bool {
